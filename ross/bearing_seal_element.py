import warnings

import bokeh.palettes as bp
import matplotlib.patches as mpatches
import matplotlib.pyplot as plt
import matplotlib.lines as mlines
import numpy as np
import scipy.interpolate as interpolate

from collections import namedtuple
from ross.utils import read_table_file
from ross.element import Element
from ross.fluid_flow import fluid_flow as flow

__all__ = ["BearingElement", "SealElement"]
bokeh_colors = bp.RdGy[11]


class _Coefficient:
    def __init__(self, coefficient, w=None, interpolated=None):
        if isinstance(coefficient, (int, float)):
            if w is not None and type(w) != float:
                coefficient = [coefficient for _ in range(len(w))]
            else:
                coefficient = [coefficient]

        self.coefficient = coefficient
        self.w = w

        if len(self.coefficient) > 1:
            try:
                with warnings.catch_warnings():
                    warnings.simplefilter("ignore")
                    self.interpolated = interpolate.UnivariateSpline(
                        self.w, self.coefficient
                    )
            #  dfitpack.error is not exposed by scipy
            #  so a bare except is used
            except:
                try:
                    if len(self.w) in (2, 3):
                        self.interpolated = interpolate.interp1d(
                            self.w, self.coefficient, kind=len(self.w) - 1
                        )
                except:
                    raise ValueError(
                        "Arguments (coefficients and w)" " must have the same dimension"
                    )
        else:
            self.interpolated = lambda x: np.array(self.coefficient[0])

    def __eq__(self, other):
        if np.allclose(self.__dict__["coefficient"], other.__dict__["coefficient"]):
            return True
        else:
            return False

    def __repr__(self):
        coef = []
        for i in self.coefficient:
            coef.append("{:.2e}".format(i))
        return f"{coef}"

    def plot(self, ax=None, **kwargs):
        if ax is None:
            ax = plt.gca()

        w_range = np.linspace(min(self.w), max(self.w), 30)

        ax.plot(w_range, self.interpolated(w_range), **kwargs)
        ax.set_xlabel("Speed (rad/s)")
        ax.ticklabel_format(style="sci", scilimits=(0, 0), axis="y")

        return ax


class _Stiffness_Coefficient(_Coefficient):
    def plot(self, **kwargs):
        ax = super().plot(**kwargs)
        ax.set_ylabel("Stiffness ($N/m$)")

        return ax


class _Damping_Coefficient(_Coefficient):
    def plot(self, **kwargs):
        ax = super().plot(**kwargs)
        ax.set_ylabel("Damping ($Ns/m$)")

        return ax


class BearingElement(Element):
    """A bearing element.
    This class will create a bearing element.
    Parameters can be a constant value or speed dependent.
    For speed dependent parameters, each argument should be passed
    as an array and the correspondent speed values should also be
    passed as an array.
    Values for each parameter will be interpolated for the speed.
    Parameters
    ----------
    n: int
        Node which the bearing will be located in
    kxx: float, array
        Direct stiffness in the x direction.
    cxx: float, array
        Direct damping in the x direction.
    kyy: float, array, optional
        Direct stiffness in the y direction.
        (defaults to kxx)
    cyy: float, array, optional
        Direct damping in the y direction.
        (defaults to cxx)
    kxy: float, array, optional
        Cross coupled stiffness in the x direction.
        (defaults to 0)
    cxy: float, array, optional
        Cross coupled damping in the x direction.
        (defaults to 0)
    kyx: float, array, optional
        Cross coupled stiffness in the y direction.
        (defaults to 0)
    cyx: float, array, optional
        Cross coupled damping in the y direction.
        (defaults to 0)
    w: array, optional
        Array with the speeds (rad/s).
    tag: str, optional
        A tag to name the element
        Default is None.
    n_link: int, optional
        Node to which the bearing will connect. If None the bearing is
        connected to ground.
        Default is None.
    Examples
    --------
    >>> # A bearing element located in the first rotor node, with these
    >>> # following stiffness and damping coefficients and speed range from
    >>> # 0 to 200 rad/s
    >>> import ross as rs
    >>> kxx = 1e6
    >>> kyy = 0.8e6
    >>> cxx = 2e2
    >>> cyy = 1.5e2
    >>> w = np.linspace(0, 200, 11)
    >>> bearing0 = rs.BearingElement(n=0, kxx=kxx, kyy=kyy, cxx=cxx, cyy=cyy, w=w)
    >>> bearing0.K(w) # doctest: +ELLIPSIS
    array([[[1000000., 1000000., ...
    >>> bearing0.C(w) # doctest: +ELLIPSIS
    array([[[200., 200., ...
    """

    def __init__(
        self,
        n,
        kxx,
        cxx,
        kyy=None,
        kxy=0,
        kyx=0,
        cyy=None,
        cxy=0,
        cyx=0,
        w=None,
        tag=None,
<<<<<<< HEAD
        n_link=None,
=======
>>>>>>> cbe3e832
    ):

        args = ["kxx", "kyy", "kxy", "kyx", "cxx", "cyy", "cxy", "cyx"]

        # all args to coefficients
        args_dict = locals()
        coefficients = {}

        if kyy is None:
            args_dict["kyy"] = kxx
        if cyy is None:
            args_dict["cyy"] = cxx

        for arg in args:
            if arg[0] == "k":
                coefficients[arg] = _Stiffness_Coefficient(
                    coefficient=args_dict[arg], w=args_dict["w"]
                )
            else:
                coefficients[arg] = _Damping_Coefficient(args_dict[arg], args_dict["w"])

        coefficients_len = [len(v.coefficient) for v in coefficients.values()]

        if w is not None and type(w) != float:
            coefficients_len.append(len(args_dict["w"]))
            if len(set(coefficients_len)) > 1:
                raise ValueError(
                    "Arguments (coefficients and w)" " must have the same dimension"
                )
        else:
            for c in coefficients_len:
                if c != 1:
                    raise ValueError(
                        "Arguments (coefficients and w)" " must have the same dimension"
                    )

        for k, v in coefficients.items():
            setattr(self, k, v)

        self.n = n
        self.n_link = n_link
        self.n_l = n
        self.n_r = n

        self.w = np.array(w, dtype=np.float64)
        self.tag = tag
        self.color = "#355d7a"

    def __repr__(self):
        return (
            f"{self.__class__.__name__}"
            f"(n={self.n},\n"
            f" kxx={self.kxx}, kxy={self.kxy},\n"
            f" kyx={self.kyx}, kyy={self.kyy},\n"
            f" cxx={self.cxx}, cxy={self.cxy},\n"
            f" cyx={self.cyx}, cyy={self.cyy},\n"
            f" w={self.w}, tag={self.tag!r})"
        )

    def __eq__(self, other):
        compared_attributes = [
            "kxx",
            "kyy",
            "kxy",
            "kyx",
            "cxx",
            "cyy",
            "cxy",
            "cyx",
            "w",
        ]
        if isinstance(other, self.__class__):
            return all(
                (
                    np.array(getattr(self, attr)).all()
                    == np.array(getattr(other, attr)).all()
                    for attr in compared_attributes
                )
            )
        return False

    def save(self, file_name):
        data = self.load_data(file_name)
        if type(self.w) == np.ndarray:
            try:
                self.w[0]
                w = list(self.w)
            except IndexError:
                w = None
        data["BearingElement"][str(self.n)] = {
            "n": self.n,
            "kxx": self.kxx.coefficient,
            "cxx": self.cxx.coefficient,
            "kyy": self.kyy.coefficient,
            "kxy": self.kxy.coefficient,
            "kyx": self.kyx.coefficient,
            "cyy": self.cyy.coefficient,
            "cxy": self.cxy.coefficient,
            "cyx": self.cyx.coefficient,
            "w": w,
            "tag": self.tag,
        }
        self.dump_data(data, file_name)

    @staticmethod
    def load(file_name="BearingElement"):
        bearing_elements = []
        bearing_elements_dict = BearingElement.load_data(
            file_name="BearingElement.toml"
        )
        for element in bearing_elements_dict["BearingElement"]:
            bearing = BearingElement(**bearing_elements_dict["BearingElement"][element])
            bearing.kxx.coefficient = bearing_elements_dict["BearingElement"][element][
                "kxx"
            ]

            bearing.kxy.coefficient = bearing_elements_dict["BearingElement"][element][
                "kxy"
            ]

            bearing.kyx.coefficient = bearing_elements_dict["BearingElement"][element][
                "kyx"
            ]

            bearing.kyy.coefficient = bearing_elements_dict["BearingElement"][element][
                "kyy"
            ]

            bearing.cxx.coefficient = bearing_elements_dict["BearingElement"][element][
                "cxx"
            ]

            bearing.cxy.coefficient = bearing_elements_dict["BearingElement"][element][
                "cxy"
            ]

            bearing.cyx.coefficient = bearing_elements_dict["BearingElement"][element][
                "cyx"
            ]

            bearing.cyy.coefficient = bearing_elements_dict["BearingElement"][element][
                "cyy"
            ]

            bearing_elements.append(bearing)
        return bearing_elements

    def dof_mapping(self):
        return dict(x_0=0, y_0=1)

    def dof_global_index(self):
        """Get the global index for a element specific degree of freedom."""
        global_index = super().dof_global_index()

        if self.n_link is not None:
            global_index = global_index._asdict()
            global_index["x1"] = 4 * self.n_link
            global_index["y1"] = 4 * self.n_link + 1
            dof_tuple = namedtuple("GlobalIndex", global_index)
            global_index = dof_tuple(**global_index)

        return global_index

    def M(self):
        M = np.zeros_like(self.K(0))

        return M

    def K(self, w):
        kxx = self.kxx.interpolated(w)
        kyy = self.kyy.interpolated(w)
        kxy = self.kxy.interpolated(w)
        kyx = self.kyx.interpolated(w)

        K = np.array([[kxx, kxy], [kyx, kyy]])

        if self.n_link is not None:
            # fmt: off
            K = np.vstack((np.hstack([K, -K]),
                           np.hstack([-K, K])))
            # fmt: on

        return K

    def C(self, w):
        cxx = self.cxx.interpolated(w)
        cyy = self.cyy.interpolated(w)
        cxy = self.cxy.interpolated(w)
        cyx = self.cyx.interpolated(w)

        C = np.array([[cxx, cxy], [cyx, cyy]])

        if self.n_link is not None:
            # fmt: off
            C = np.vstack((np.hstack([C, -C]),
                           np.hstack([-C, C])))
            # fmt: on

        return C

    def G(self):
        G = np.zeros_like(self.K(0))

        return G

    def patch(self, position, mean, ax, **kwargs):
        """Bearing element patch.
        Patch that will be used to draw the bearing element.

        Parameters
        ----------
        position : tuple
            Position (z, y) in which the patch will be drawn.
        mean : float
            Mean value of shaft element outer diameters
        ax : matplotlib axes, optional
            Axes in which the plot will be drawn.

        Returns
        -------
        """
        default_values = dict(lw=1.0, alpha=1.0, c="k")
        for k, v in default_values.items():
            kwargs.setdefault(k, v)

        # geometric factors
        zpos, ypos = position
        coils = 6  # number of points to generate spring
        step = mean / 5  # spring step
        a = 2.2  # range(1.8 to 2.8)
        b = 1.4  # range(1.2 to 1.5)
        c = mean / 2.9  # defines width
        d = (coils / a) * step  # modifies damper width
        n = 5  # number of ground lines

        zs0 = zpos - c
        zs1 = zpos + c
        ys0 = ypos + mean / 2

        # plot bottom base
        x_bot = [zpos, zpos, zs0, zs1]
        yl_bot = [ypos, ys0, ys0, ys0]
        yu_bot = [-y for y in yl_bot]
        ax.add_line(mlines.Line2D(x_bot, yl_bot, **kwargs))
        ax.add_line(mlines.Line2D(x_bot, yu_bot, **kwargs))

        # plot top base
        x_top = [zpos, zpos, zs0, zs1]
        yl_top = [
            b * ys0 + (coils + 1) * step,
            ys0 + (coils + 1) * step,
            ys0 + (coils + 1) * step,
            ys0 + (coils + 1) * step,
        ]
        yu_top = [-y for y in yl_top]

        ax.add_line(mlines.Line2D(x_top, yl_top, **kwargs))
        ax.add_line(mlines.Line2D(x_top, yu_top, **kwargs))

        # plot ground
        zl_g = [zs0 - step, zs1 + step]
        yl_g = [yl_top[0], yl_top[0]]
        yu_g = [-y for y in yl_g]
        ax.add_line(mlines.Line2D(zl_g, yl_g, **kwargs))
        ax.add_line(mlines.Line2D(zl_g, yu_g, **kwargs))

        step2 = (zl_g[1] - zl_g[0]) / n
        for i in range(n + 1):
            zl_g2 = [(zs0 - step) + step2 * (i), (zs0 - step) + step2 * (i + 1)]
            yl_g2 = [yl_g[0], 1.1 * yl_g[0]]
            yu_g2 = [-y for y in yl_g2]
            ax.add_line(mlines.Line2D(zl_g2, yl_g2, **kwargs))
            ax.add_line(mlines.Line2D(zl_g2, yu_g2, **kwargs))

        # plot spring
        z_spring = np.array([zs0, zs0, zs0, zs0])
        yl_spring = np.array(
            [ys0, ys0 + step, ys0 + coils * step, ys0 + (coils + 1) * step]
        )

        for i in range(coils):
            z_spring = np.insert(z_spring, i + 2, zs0 - (-1) ** i * step)
            yl_spring = np.insert(yl_spring, i + 2, ys0 + (i + 1) * step)
        yu_spring = [-y for y in yl_spring]

        ax.add_line(mlines.Line2D(z_spring, yl_spring, **kwargs))
        ax.add_line(mlines.Line2D(z_spring, yu_spring, **kwargs))

        # plot damper
        z_damper1 = [zs1, zs1]
        yl_damper1 = [ys0, ys0 + d]
        yu_damper1 = [-y for y in yl_damper1]

        ax.add_line(mlines.Line2D(z_damper1, yl_damper1, **kwargs))
        ax.add_line(mlines.Line2D(z_damper1, yu_damper1, **kwargs))

        z_damper2 = [zs1 - step, zs1 - step, zs1 + step, zs1 + step]
        yl_damper2 = [ys0 + 2 * d, ys0 + d, ys0 + d, ys0 + 2 * d]
        yu_damper2 = [-y for y in yl_damper2]

        ax.add_line(mlines.Line2D(z_damper2, yl_damper2, **kwargs))
        ax.add_line(mlines.Line2D(z_damper2, yu_damper2, **kwargs))

        z_damper3 = [zs1 - step, zs1 + step, zs1, zs1]
        yl_damper3 = [
            ys0 + 1.5 * d,
            ys0 + 1.5 * d,
            ys0 + 1.5 * d,
            ys0 + (coils + 1) * step,
        ]
        yu_damper3 = [-y for y in yl_damper3]

        ax.add_line(mlines.Line2D(z_damper3, yl_damper3, **kwargs))
        ax.add_line(mlines.Line2D(z_damper3, yu_damper3, **kwargs))

    def bokeh_patch(self, position, mean, bk_ax, **kwargs):
        """Bearing element patch.
        Patch that will be used to draw the bearing element.

        Parameters
        ----------
        position : tuple
            Position (z, y) in which the patch will be drawn.
        mean : float
            Mean value of shaft element outer diameters
        bk_ax : bokeh plotting axes, optional
            Axes in which the plot will be drawn.

        Returns
        -------
        """
        default_values = dict(line_width=3, line_alpha=1, color=bokeh_colors[1])
        for k, v in default_values.items():
            kwargs.setdefault(k, v)

        # geometric factors
        zpos, ypos = position
        coils = 6  # number of points to generate spring
        step = mean / 5  # spring step
        a = 2.2  # range(1.8 to 2.8)
        b = 1.4  # range(1.2 to 1.5)
        c = mean / 2.9  # defines width
        d = (coils / a) * step  # modifies damper width
        n = 5  # number of ground lines

        zs0 = zpos - c
        zs1 = zpos + c
        ys0 = ypos + mean / 2

        # plot bottom base
        x_bot = [zpos, zpos, zs0, zs1]
        yl_bot = [ypos, ys0, ys0, ys0]
        yu_bot = [-y for y in yl_bot]
        bk_ax.line(x=x_bot, y=yl_bot, **kwargs)
        bk_ax.line(x=x_bot, y=yu_bot, **kwargs)

        # plot top base
        x_top = [zpos, zpos, zs0, zs1]
        yl_top = [
            b * ys0 + (coils + 1) * step,
            ys0 + (coils + 1) * step,
            ys0 + (coils + 1) * step,
            ys0 + (coils + 1) * step,
        ]
        yu_top = [-y for y in yl_top]

        bk_ax.line(x=x_top, y=yl_top, legend="Bearing", **kwargs)
        bk_ax.line(x=x_top, y=yu_top, legend="Bearing", **kwargs)

        # plot ground
        zl_g = [zs0 - step, zs1 + step]
        yl_g = [yl_top[0], yl_top[0]]
        yu_g = [-y for y in yl_g]
        bk_ax.line(x=zl_g, y=yl_g, **kwargs)
        bk_ax.line(x=zl_g, y=yu_g, **kwargs)

        step2 = (zl_g[1] - zl_g[0]) / n
        for i in range(n + 1):
            zl_g2 = [(zs0 - step) + step2 * (i), (zs0 - step) + step2 * (i + 1)]
            yl_g2 = [yl_g[0], 1.1 * yl_g[0]]
            yu_g2 = [-y for y in yl_g2]
            bk_ax.line(x=zl_g2, y=yl_g2, **kwargs)
            bk_ax.line(x=zl_g2, y=yu_g2, **kwargs)

        # plot spring
        z_spring = np.array([zs0, zs0, zs0, zs0])
        yl_spring = np.array(
            [ys0, ys0 + step, ys0 + coils * step, ys0 + (coils + 1) * step]
        )

        for i in range(coils):
            z_spring = np.insert(z_spring, i + 2, zs0 - (-1) ** i * step)
            yl_spring = np.insert(yl_spring, i + 2, ys0 + (i + 1) * step)
        yu_spring = [-y for y in yl_spring]

        bk_ax.line(x=z_spring, y=yl_spring, **kwargs)
        bk_ax.line(x=z_spring, y=yu_spring, **kwargs)

        # plot damper
        z_damper1 = [zs1, zs1]
        yl_damper1 = [ys0, ys0 + d]
        yu_damper1 = [-y for y in yl_damper1]

        bk_ax.line(x=z_damper1, y=yl_damper1, **kwargs)
        bk_ax.line(x=z_damper1, y=yu_damper1, **kwargs)

        z_damper2 = [zs1 - step, zs1 - step, zs1 + step, zs1 + step]
        yl_damper2 = [ys0 + 2 * d, ys0 + d, ys0 + d, ys0 + 2 * d]
        yu_damper2 = [-y for y in yl_damper2]

        bk_ax.line(x=z_damper2, y=yl_damper2, **kwargs)
        bk_ax.line(x=z_damper2, y=yu_damper2, **kwargs)

        z_damper3 = [zs1 - step, zs1 + step, zs1, zs1]
        yl_damper3 = [
            ys0 + 1.5 * d,
            ys0 + 1.5 * d,
            ys0 + 1.5 * d,
            ys0 + (coils + 1) * step,
        ]
        yu_damper3 = [-y for y in yl_damper3]

        bk_ax.line(x=z_damper3, y=yl_damper3, **kwargs)
        bk_ax.line(x=z_damper3, y=yu_damper3, **kwargs)

    @classmethod
    def table_to_toml(cls, n, file):
        """Convert a table with parameters of a bearing element to a dictionary ready to save
        to a toml file that can be later loaded by ross.
        Parameters
        ----------
        n : int
            The node in which the bearing will be located in the rotor.
        file: str
            Path to the file containing the bearing parameters.
        Returns
        -------
        dict
            A dict that is ready to save to toml and readable by ross.
        """
        b_elem = cls.from_table(n, file)
        data = {
            "n": b_elem.n,
            "kxx": b_elem.kxx.coefficient,
            "cxx": b_elem.cxx.coefficient,
            "kyy": b_elem.kyy.coefficient,
            "kxy": b_elem.kxy.coefficient,
            "kyx": b_elem.kyx.coefficient,
            "cyy": b_elem.cyy.coefficient,
            "cxy": b_elem.cxy.coefficient,
            "cyx": b_elem.cyx.coefficient,
            "w": b_elem.w,
        }
        return data

    @classmethod
    def from_table(cls, n, file, sheet_name=0):
        """Instantiate a bearing using inputs from an Excel table.
        A header with the names of the columns is required. These names should match the names expected by the routine
        (usually the names of the parameters, but also similar ones). The program will read every row bellow the header
        until they end or it reaches a NaN.
        Parameters
        ----------
        n : int
            The node in which the bearing will be located in the rotor.
        file: str
            Path to the file containing the bearing parameters.
        sheet_name: int or str, optional
            Position of the sheet in the file (starting from 0) or its name. If none is passed, it is
            assumed to be the first sheet in the file.
        Returns
        -------
        A bearing object.
        """
        parameters = read_table_file(file, "bearing", sheet_name, n)
        return cls(
            n=parameters["n"],
            kxx=parameters["kxx"],
            cxx=parameters["cxx"],
            kyy=parameters["kyy"],
            kxy=parameters["kxy"],
            kyx=parameters["kyx"],
            cyy=parameters["cyy"],
            cxy=parameters["cxy"],
            cyx=parameters["cyx"],
            w=parameters["w"],
        )

    @classmethod
    def from_fluid_flow(
        cls,
        n,
        nz,
        ntheta,
        nradius,
        length,
        omega,
        p_in,
        p_out,
        radius_rotor,
        radius_stator,
        visc,
        rho,
        eccentricity=None,
        load=None,
    ):
        """Instantiate a bearing using inputs from its fluid flow.
        Parameters
        ----------
        n : int
            The node in which the bearing will be located in the rotor.
        Grid related
        ^^^^^^^^^^^^
        Describes the discretization of the problem
        nz: int
            Number of points along the Z direction (direction of flow).
        ntheta: int
            Number of points along the direction theta. NOTE: ntheta must be odd.
        nradius: int
            Number of points along the direction r.
        length: float
            Length in the Z direction (m).

        Operation conditions
        ^^^^^^^^^^^^^^^^^^^^
        Describes the operation conditions.
        omega: float
            Rotation of the rotor (rad/s).
        p_in: float
            Input Pressure (Pa).
        p_out: float
            Output Pressure (Pa).
        load: float
            Load applied to the rotor (N).

        Geometric data of the problem
        ^^^^^^^^^^^^^^^^^^^^^^^^^^^^^
        Describes the geometric data of the problem.
        radius_rotor: float
            Rotor radius (m).
        radius_stator: float
            Stator Radius (m).
        eccentricity: float
            Eccentricity (m) is the euclidean distance between rotor and stator centers.
            The center of the stator is in position (0,0).

        Fluid characteristics
        ^^^^^^^^^^^^^^^^^^^^^
        Describes the fluid characteristics.
        visc: float
            Viscosity (Pa.s).
        rho: float
            Fluid density(Kg/m^3).
        Returns
        -------
        A bearing object.
        """
        fluid_flow = flow.PressureMatrix(
            nz,
            ntheta,
            nradius,
            length,
            omega,
            p_in,
            p_out,
            radius_rotor,
            radius_stator,
            visc,
            rho,
            eccentricity=eccentricity,
            load=load,
        )
        k = fluid_flow.get_analytical_damping_matrix()
        c = fluid_flow.get_analytical_stiffness_matrix()
        return cls(
            n,
            kxx=k[0],
            cxx=c[0],
            kyy=k[3],
            kxy=k[1],
            kyx=k[2],
            cyy=c[3],
            cxy=c[1],
            cyx=c[2],
            w=fluid_flow.omega,
        )


class SealElement(BearingElement):
    def __init__(
        self,
        n,
        kxx,
        cxx,
        kyy=None,
        kxy=0,
        kyx=0,
        cyy=None,
        cxy=0,
        cyx=0,
        w=None,
        seal_leakage=None,
        tag=None,
    ):
        super().__init__(
            n=n,
            w=w,
            kxx=kxx,
            kxy=kxy,
            kyx=kyx,
            kyy=kyy,
            cxx=cxx,
            cxy=cxy,
            cyx=cyx,
            cyy=cyy,
            tag=tag,
        )

        self.seal_leakage = seal_leakage
        self.color = "#77ACA2"

    def patch(self, position, length, ax):
        """Seal element patch.
        Patch that will be used to draw the seal element.
        Parameters
        ----------
        ax : matplotlib axes, optional
            Axes in which the plot will be drawn.
        position : tuple
            Position in which the patch will be drawn.
        Returns
        -------
        ax : matplotlib axes
            Returns the axes object with the plot.
        """
        zpos, ypos = position
        step = ypos / 3

        #  node (x pos), outer diam. (y pos)
        bearing_points_u = [
            [zpos - step, 1.1 * ypos],  # upper
            [zpos - step, 1.1 * ypos + 2 * step],
            [zpos + step, 1.1 * ypos + 2 * step],
            [zpos + step, 1.1 * ypos],
            [zpos - step, 1.1 * ypos],
        ]
        bearing_points_l = [
            [zpos - step, -1.1 * ypos],  # upper
            [zpos - step, -1.1 * ypos - 2 * step],
            [zpos + step, -1.1 * ypos - 2 * step],
            [zpos + step, -1.1 * ypos],
            [zpos - step, -1.1 * ypos],
        ]

        ax.add_patch(mpatches.Polygon(bearing_points_u, color=self.color, picker=True))
        ax.add_patch(mpatches.Polygon(bearing_points_l, color=self.color, picker=True))

    def bokeh_patch(self, position, length, bk_ax):
        """Seal element patch.
        Patch that will be used to draw the seal element.
        Parameters
        ----------
        bk_ax : bokeh plotting axes, optional
            Axes in which the plot will be drawn.
        position : tuple
            Position in which the patch will be drawn.
        Returns
        -------
        bk_ax : bokeh plotting axes
            Returns the axes object with the plot.
        """
        zpos, ypos = position
        step = ypos / 3

        # bokeh plot - upper seal visual representation
        bk_ax.quad(
            top=1.1 * ypos + 2 * step,
            bottom=1.1 * ypos,
            left=zpos - step,
            right=zpos + step,
            line_color=bokeh_colors[6],
            line_width=1,
            fill_alpha=0.8,
            fill_color=bokeh_colors[6],
            legend="Seal",
        )
        # bokeh plot - lower seal visual representation
        bk_ax.quad(
            top=-1.1 * ypos,
            bottom=-1.1 * ypos - 2 * step,
            left=zpos - step,
            right=zpos + step,
            line_color=bokeh_colors[6],
            line_width=1,
            fill_alpha=0.8,
            fill_color=bokeh_colors[6],
        )<|MERGE_RESOLUTION|>--- conflicted
+++ resolved
@@ -164,10 +164,7 @@
         cyx=0,
         w=None,
         tag=None,
-<<<<<<< HEAD
         n_link=None,
-=======
->>>>>>> cbe3e832
     ):
 
         args = ["kxx", "kyy", "kxy", "kyx", "cxx", "cyy", "cxy", "cyx"]
