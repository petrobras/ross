--- conflicted
+++ resolved
@@ -19,17 +19,12 @@
 from .units import Q_
 from .utils import get_data_from_figure, visualize_matrix
 from ross.bearings.lubricants import lubricants_dict
-<<<<<<< HEAD
-from ross.bearings.cylindrical import *
-from ross.seals.labyrinth_seal import *
-=======
 from ross.bearings.plain_journal import *
 from ross.seals.labyrinth_seal import *
 from ross.seals.holepattern_seal import *
 from ross.bearings.thrust_pad import *
 from ross.bearings.tilting_pad import *
 from ross.model_reduction import *
->>>>>>> 2a20af72
 
 _pio.templates.default = "ross"
 if "ipykernel" in sys.modules:
