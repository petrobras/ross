import inspect
import sys
import warnings
from collections.abc import Iterable
from copy import copy, deepcopy
from itertools import chain, cycle
from pathlib import Path

import numpy as np
import pandas as pd
import toml
from methodtools import lru_cache
from plotly import express as px
from plotly import graph_objects as go
from scipy import io as sio
from scipy import linalg as la
from scipy import signal as signal
from scipy.integrate import cumulative_trapezoid as integrate
from scipy.linalg import lu_factor, lu_solve
from scipy.optimize import newton
from scipy.sparse import linalg as las

from ross.bearing_seal_element import (
    BallBearingElement,
    BearingElement,
    BearingFluidFlow,
    CylindricalBearing,
    MagneticBearingElement,
    RollerBearingElement,
    SealElement,
)
from ross.coupling_element import CouplingElement
from ross.disk_element import DiskElement
from ross.faults import Crack, MisalignmentFlex, MisalignmentRigid, Rubbing
from ross.materials import Material, steel
from ross.point_mass import PointMass
from ross.results import (
    CampbellResults,
    ConvergenceResults,
    CriticalSpeedResults,
    ForcedResponseResults,
    FrequencyResponseResults,
    Level1Results,
    ModalResults,
    StaticResults,
    SummaryResults,
    TimeResponseResults,
    UCSResults,
)
from ross.seals.labyrinth_seal import LabyrinthSeal
from ross.shaft_element import ShaftElement
from ross.units import Q_, check_units
from ross.utils import (
    assemble_C_K_matrices,
    convert_6dof_to_4dof,
    convert_6dof_to_torsional,
    intersection,
    newmark,
    remove_dofs,
)

from ross.harmonic_balance import HarmonicBalance

__all__ = [
    "Rotor",
    "CoAxialRotor",
    "rotor_example",
    "compressor_example",
    "coaxrotor_example",
    "rotor_example_6dof",
    "rotor_example_with_damping",
]

# set Plotly palette of colors
colors = px.colors.qualitative.Dark24


class Rotor(object):
    r"""A rotor object.

    This class will create a rotor with the shaft,
    disk, bearing and seal elements provided.

    Parameters
    ----------
    shaft_elements : list
        List with the shaft elements
    disk_elements : list
        List with the disk elements
    bearing_elements : list
        List with the bearing elements
    point_mass_elements: list
        List with the point mass elements
    tag : str
        A tag for the rotor

    Returns
    -------
    A rotor object.

    Attributes
    ----------
    evalues : array
        Rotor's eigenvalues.
    evectors : array
        Rotor's eigenvectors.
    wn : array
        Rotor's natural frequencies in rad/s.
    wd : array
        Rotor's damped natural frequencies in rad/s.

    Examples
    --------
    >>> #  Rotor without damping with 2 shaft elements 1 disk and 2 bearings
    >>> import ross as rs
    >>> steel = rs.materials.steel
    >>> z = 0
    >>> le = 0.25
    >>> i_d = 0
    >>> o_d = 0.05
    >>> tim0 = rs.ShaftElement(le, i_d, o_d,
    ...                        material=steel,
    ...                        shear_effects=True,
    ...                        rotary_inertia=True,
    ...                        gyroscopic=True)
    >>> tim1 = rs.ShaftElement(le, i_d, o_d,
    ...                        material=steel,
    ...                        shear_effects=True,
    ...                        rotary_inertia=True,
    ...                        gyroscopic=True)
    >>> shaft_elm = [tim0, tim1]
    >>> disk0 = rs.DiskElement.from_geometry(1, steel, 0.07, 0.05, 0.28)
    >>> stf = 1e6
    >>> bearing0 = rs.BearingElement(0, kxx=stf, cxx=0)
    >>> bearing1 = rs.BearingElement(2, kxx=stf, cxx=0)
    >>> rotor = rs.Rotor(shaft_elm, [disk0], [bearing0, bearing1])
    >>> modal = rotor.run_modal(speed=0)
    >>> modal.wd[0] # doctest: +ELLIPSIS
    215.3707...
    """

    def __init__(
        self,
        shaft_elements,
        disk_elements=None,
        bearing_elements=None,
        point_mass_elements=None,
        min_w=None,
        max_w=None,
        rated_w=None,
        tag=None,
    ):
        self.parameters = {"min_w": min_w, "max_w": max_w, "rated_w": rated_w}
        isMultiRotor = type(self) not in (Rotor, CoAxialRotor)

        if tag is None:
            self.tag = "MultiRotor 0" if isMultiRotor else "Rotor 0"
        else:
            self.tag = tag

        ####################################################
        # Config attributes
        ####################################################

        # operational speeds
        self.min_w = min_w
        self.max_w = max_w
        self.rated_w = rated_w

        ####################################################

        # flatten shaft_elements
        def flatten(l):
            for el in l:
                if isinstance(el, Iterable) and not isinstance(el, (str, bytes)):
                    yield from flatten(el)
                else:
                    yield el

        # flatten and make a copy for shaft elements to avoid altering
        # attributes for elements that might be used in different rotors
        # e.g. altering shaft_element.n
        shaft_elements = [copy(el) for el in flatten(shaft_elements)]

        # set n for each shaft element
        for i, sh in enumerate(shaft_elements):
            if sh.n is None:
                sh.n = i
            if sh.tag is None or isMultiRotor:
                sh.tag = sh.get_class_name_prefix(i)

        if disk_elements is None:
            disk_elements = []
        if bearing_elements is None:
            bearing_elements = []
        if point_mass_elements is None:
            point_mass_elements = []

        for i, disk in enumerate(disk_elements):
            if disk.tag is None or isMultiRotor:
                disk.tag = disk.get_class_name_prefix(i)

        for i, brg in enumerate(bearing_elements):
            # add n_l and n_r to bearing elements
            brg.n_l = brg.n
            brg.n_r = brg.n
            if brg.tag is None or isMultiRotor:
                brg.tag = brg.get_class_name_prefix(i)

        for i, p_mass in enumerate(point_mass_elements):
            if p_mass.tag is None or isMultiRotor:
                p_mass.tag = p_mass.get_class_name_prefix(i)

        self.shaft_elements = sorted(shaft_elements, key=lambda el: el.n)
        self.bearing_elements = sorted(bearing_elements, key=lambda el: el.n)
        self.disk_elements = disk_elements
        self.point_mass_elements = point_mass_elements
        self.elements = [
            el
            for el in flatten(
                [
                    self.shaft_elements,
                    self.disk_elements,
                    self.bearing_elements,
                    self.point_mass_elements,
                ]
            )
        ]

        # check if tags are unique
        tags_list = [el.tag for el in self.elements]
        if len(tags_list) != len(set(tags_list)):
            raise ValueError("Tags should be unique.")

        self.number_dof = self._check_number_dof()

        ####################################################
        # Rotor summary
        ####################################################
        columns = [
            "type",
            "n",
            "n_link",
            "L",
            "node_pos",
            "node_pos_r",
            "idl",
            "odl",
            "idr",
            "odr",
            "i_d",
            "o_d",
            "beam_cg",
            "axial_cg_pos",
            "y_pos",
            "material",
            "rho",
            "volume",
            "m",
            "tag",
        ]

        df_shaft = pd.DataFrame([el.summary() for el in self.shaft_elements])
        df_disks = pd.DataFrame([el.summary() for el in self.disk_elements])
        df_bearings = pd.DataFrame(
            [
                el.summary()
                for el in self.bearing_elements
                if not (isinstance(el, SealElement))
            ]
        )
        df_seals = pd.DataFrame(
            [
                el.summary()
                for el in self.bearing_elements
                if (isinstance(el, SealElement))
            ]
        )
        df_point_mass = pd.DataFrame([el.summary() for el in self.point_mass_elements])

        nodes_pos_l = np.zeros(len(df_shaft.n_l))
        nodes_pos_r = np.zeros(len(df_shaft.n_l))
        axial_cg_pos = np.zeros(len(df_shaft.n_l))

        for i, sh in enumerate(self.shaft_elements):
            if i == 0:
                nodes_pos_r[i] = nodes_pos_r[i] + df_shaft.loc[i, "L"]
                axial_cg_pos[i] = sh.beam_cg + nodes_pos_l[i]
                sh.axial_cg_pos = axial_cg_pos[i]
                continue
            if df_shaft.loc[i, "n_l"] == df_shaft.loc[i - 1, "n_l"]:
                nodes_pos_l[i] = nodes_pos_l[i - 1]
                nodes_pos_r[i] = nodes_pos_r[i - 1]
            else:
                nodes_pos_l[i] = nodes_pos_r[i - 1]
                if isMultiRotor:
                    self._fix_nodes_pos(i, sh.n, nodes_pos_l)
                nodes_pos_r[i] = nodes_pos_l[i] + df_shaft.loc[i, "L"]
            axial_cg_pos[i] = sh.beam_cg + nodes_pos_l[i]
            sh.axial_cg_pos = axial_cg_pos[i]

        df_shaft["nodes_pos_l"] = nodes_pos_l
        df_shaft["nodes_pos_r"] = nodes_pos_r
        df_shaft["axial_cg_pos"] = axial_cg_pos

        df = pd.concat(
            [df_shaft, df_disks, df_bearings, df_point_mass, df_seals], sort=True
        )
        df = df.sort_values(by="n_l")
        df = df.reset_index(drop=True)
        df["shaft_number"] = np.zeros(len(df))

        df_shaft["shaft_number"] = np.zeros(len(df_shaft))
        df_disks["shaft_number"] = np.zeros(len(df_disks))
        df_bearings["shaft_number"] = np.zeros(len(df_bearings))
        df_seals["shaft_number"] = np.zeros(len(df_seals))
        df_point_mass["shaft_number"] = np.zeros(len(df_point_mass))

        self.df_disks = df_disks
        self.df_bearings = df_bearings
        self.df_shaft = df_shaft
        self.df_point_mass = df_point_mass
        self.df_seals = df_seals

        # check consistence for disks and bearings location
        if len(df_point_mass) > 0:
            max_loc_point_mass = df_point_mass.n.max()
        else:
            max_loc_point_mass = 0
        max_location = max(df_shaft.n_r.max(), max_loc_point_mass)
        if df.n_l.max() > max_location:
            raise ValueError("Trying to set disk or bearing outside shaft")

        # nodes axial position and diameter
        self.nodes_pos = list(df_shaft.groupby("n_l")["nodes_pos_l"].max())
        self.nodes_pos.append(df_shaft["nodes_pos_r"].iloc[-1])

        self.nodes = list(df_shaft.groupby("n_l")["n_l"].max())
        self.nodes.append(df_shaft["n_r"].iloc[-1])

        self.center_line_pos = [0] * len(self.nodes)

        if isMultiRotor:
            self._fix_nodes()

        nodes_i_d = []
        for n in self.nodes:
            nodes_i_d.append(
                self.df_shaft[
                    (self.df_shaft.n_l == n) | (self.df_shaft.n_r == n)
                ].i_d.min()
            )
        self.nodes_i_d = nodes_i_d

        nodes_o_d = []
        for n in self.nodes:
            nodes_o_d.append(
                self.df_shaft[
                    (self.df_shaft.n_l == n) | (self.df_shaft.n_r == n)
                ].o_d.max()
            )
        self.nodes_o_d = nodes_o_d

        shaft_elements_length = list(df_shaft.groupby("n_l")["L"].min())
        self.shaft_elements_length = shaft_elements_length

        self.L = self.nodes_pos[-1]

        if "n_link" in df.columns:
            self.link_nodes = list(df["n_link"].dropna().unique().astype(int))
        else:
            self.link_nodes = []

        # rotor mass can also be calculated with self.M()[::4, ::4].sum()
        self.m_disks = np.sum([disk.m for disk in self.disk_elements])
        self.m_shaft = np.sum([sh_el.m for sh_el in self.shaft_elements])
        self.m = self.m_disks + self.m_shaft

        # rotor center of mass and total inertia
        CG_sh = np.sum(
            [(sh.m * sh.axial_cg_pos) / self.m for sh in self.shaft_elements]
        )
        CG_dsk = np.sum(
            [
                disk.m * self.nodes_pos[self.nodes.index(disk.n)] / self.m
                for disk in self.disk_elements
            ]
        )
        self.CG = CG_sh + CG_dsk

        Ip_sh = np.sum([sh.Im for sh in self.shaft_elements])
        Ip_dsk = np.sum([disk.Ip for disk in self.disk_elements])
        self.Ip = Ip_sh + Ip_dsk

        # number of dofs
        half_ndof = self.number_dof / 2
        self.ndof = int(
            self.number_dof * len(self.nodes)
            + half_ndof * len(self.point_mass_elements)
        )

        # global indexes for dofs
        n_last = self.shaft_elements[-1].n
        for elm in self.elements:
            dof_mapping = elm.dof_mapping()
            global_dof_mapping = {}
            for k, v in dof_mapping.items():
                dof_letter, dof_number = k.split("_")
                global_dof_mapping[dof_letter + "_" + str(int(dof_number) + elm.n)] = (
                    int(v)
                )

            if elm.n <= n_last + 1:
                for k, v in global_dof_mapping.items():
                    global_dof_mapping[k] = int(self.number_dof * elm.n + v)
            else:
                for k, v in global_dof_mapping.items():
                    global_dof_mapping[k] = int(
                        half_ndof * n_last + half_ndof * elm.n + self.number_dof + v
                    )

            if hasattr(elm, "n_link") and elm.n_link is not None:
                if elm.n_link <= n_last + 1:
                    global_dof_mapping[f"x_{elm.n_link}"] = int(
                        self.number_dof * elm.n_link
                    )
                    global_dof_mapping[f"y_{elm.n_link}"] = int(
                        self.number_dof * elm.n_link + 1
                    )
                    global_dof_mapping[f"z_{elm.n_link}"] = int(
                        self.number_dof * elm.n_link + 2
                    )
                else:
                    global_dof_mapping[f"x_{elm.n_link}"] = int(
                        half_ndof * n_last + half_ndof * elm.n_link + self.number_dof
                    )
                    global_dof_mapping[f"y_{elm.n_link}"] = int(
                        half_ndof * n_last
                        + half_ndof * elm.n_link
                        + self.number_dof
                        + 1
                    )
                    global_dof_mapping[f"z_{elm.n_link}"] = int(
                        half_ndof * n_last
                        + half_ndof * elm.n_link
                        + self.number_dof
                        + 2
                    )

            elm.dof_global_index = global_dof_mapping
            df.at[df.loc[df.tag == elm.tag].index[0], "dof_global_index"] = (
                elm.dof_global_index
            )

        # define positions for disks
        for elm in self.disk_elements:
            i = self.nodes.index(elm.n)
            z_pos = self.nodes_pos[i]
            y_pos = self.nodes_o_d[i] / 2
            df.loc[df.tag == elm.tag, "nodes_pos_l"] = z_pos
            df.loc[df.tag == elm.tag, "nodes_pos_r"] = z_pos
            df.loc[df.tag == elm.tag, "y_pos"] = y_pos

        # define positions for bearings
        for elm in self.bearing_elements:
            node = elm.n
            if node in self.link_nodes:
                node = self._find_linked_bearing_node(node)

            i = self.nodes.index(node)
            z_pos = self.nodes_pos[i]
            df.loc[df.tag == elm.tag, "nodes_pos_l"] = z_pos
            df.loc[df.tag == elm.tag, "nodes_pos_r"] = z_pos

        bclass = BearingElement
        classes = [cls.__name__ for cls in ([bclass] + bclass.get_subclasses())]

        dfb = df[df.type.isin(classes)]
        z_positions = [pos for pos in dfb["nodes_pos_l"]]
        z_positions = list(dict.fromkeys(z_positions))
        for z_pos in z_positions:
            dfb_z_pos = dfb[dfb.nodes_pos_l == z_pos]
            dfb_z_pos = dfb_z_pos.sort_values(by="n_l")

            mean_od = np.mean(self.nodes_o_d)
            scale_size = dfb["scale_factor"] * mean_od

            for i in range(len(dfb_z_pos)):
                t = dfb_z_pos.iloc[i].tag

                n_l = df.loc[df.tag == t, "n_l"].values[0]
                if n_l in self.link_nodes:
                    scale_size_link = (
                        df["scale_factor"][df.tag == t].values[0] * mean_od
                    )

                    y_pos = df.loc[df.n_link == n_l, "y_pos_sup"].values[
                        0
                    ]  # equal to y_pos_sup of linked bearing

                    df.loc[df.tag == t, "y_pos"] = y_pos
                    df.loc[df.tag == t, "y_pos_sup"] = y_pos + scale_size_link

                else:
                    try:
                        y_pos = (
                            max(
                                df_shaft["odl"][
                                    df_shaft.n_l == int(dfb_z_pos.iloc[i]["n_l"])
                                ].values
                            )
                            / 2
                        )
                    except ValueError:
                        try:
                            y_pos = (
                                max(
                                    df_shaft["odr"][
                                        df_shaft.n_r == int(dfb_z_pos.iloc[i]["n_r"])
                                    ].values
                                )
                                / 2
                            )
                        except ValueError:
                            y_pos = (
                                max(
                                    [
                                        max(
                                            df_shaft["odl"][
                                                df_shaft._n
                                                == int(dfb_z_pos.iloc[i]["n_l"])
                                            ].values
                                        ),
                                        max(
                                            df_shaft["odr"][
                                                df_shaft._n
                                                == int(dfb_z_pos.iloc[i]["n_l"]) - 1
                                            ].values
                                        ),
                                    ]
                                )
                                / 2
                            )

                    df.loc[df.tag == t, "y_pos"] = y_pos
                    df.loc[df.tag == t, "y_pos_sup"] = y_pos + scale_size

        # define position for point mass elements
        dfb = df[df.type.isin(classes)]
        for p in point_mass_elements:
            z_pos = dfb[dfb.n_l == p.n]["nodes_pos_l"].values[0]
            y_pos = dfb[dfb.n_l == p.n]["y_pos"].values[0]
            df.loc[df.tag == p.tag, "nodes_pos_l"] = z_pos
            df.loc[df.tag == p.tag, "nodes_pos_r"] = z_pos
            df.loc[df.tag == p.tag, "y_pos"] = y_pos

        self.df = df

        # Base matrices:
        M0 = np.zeros((self.ndof, self.ndof))
        C0 = np.zeros((self.ndof, self.ndof))
        K0 = np.zeros((self.ndof, self.ndof))
        G0 = np.zeros((self.ndof, self.ndof))
        Ksdt0 = np.zeros((self.ndof, self.ndof))

        elements = list(set(self.elements).difference(self.bearing_elements))

        for elm in elements:
            dofs = list(elm.dof_global_index.values())

            M0[np.ix_(dofs, dofs)] += elm.M()
            C0[np.ix_(dofs, dofs)] += elm.C()
            K0[np.ix_(dofs, dofs)] += elm.K()
            G0[np.ix_(dofs, dofs)] += elm.G()

            if elm in self.shaft_elements:
                Ksdt0[np.ix_(dofs, dofs)] += elm.Kst()
            elif elm in self.disk_elements:
                Ksdt0[np.ix_(dofs, dofs)] += elm.Kdt()

        self.M0 = M0
        self.C0 = C0
        self.K0 = K0
        self.G0 = G0
        self.Ksdt0 = Ksdt0

    def _check_number_dof(self):
        """Verify the consistency of degrees of freedom.

        This method loops for all the elements, checking if the number of degrees of
        freedom is consistent.
        E.g.: inputting 2 shaft elements, one with 4 dof and one with 6, will raise
        an error.

        Raises
        ------
        Exception
            Error pointing out difference between the number of DoF's from each element
            type.

        Returns
        -------
        number_dof : int
            Number of degrees of freedom from the adopted shaft element.
        """
        number_dof = len(self.shaft_elements[0].dof_mapping()) / 2

        if any(len(sh.dof_mapping()) != number_dof * 2 for sh in self.shaft_elements):
            raise Exception(
                "The number of degrees o freedom of all elements must be the same! There are SHAFT elements with discrepant DoFs."
            )

        if any(len(disk.dof_mapping()) != number_dof for disk in self.disk_elements):
            raise Exception(
                "The number of degrees o freedom of all elements must be the same! There are DISK elements with discrepant DoFs."
            )

        if any(
            len(brg.dof_mapping()) != number_dof / 2 for brg in self.bearing_elements
        ):
            raise Exception(
                "The number of degrees o freedom of all elements must be the same! There are BEARING elements with discrepant DoFs."
            )

        return int(number_dof)

    def _find_linked_bearing_node(self, node):
        """Find the linked bearing element by node

        Parameters
        ----------
        node : int
            Node number to search for a linked bearing element.

        Returns
        -------
        node_found : int or None
            The bearing element node linked to the specified node, or None if not found.
        """
        for brg in self.bearing_elements:
            if brg.n_link == node:
                node_found = self._find_linked_bearing_node(brg.n)
                if node_found is not None:
                    return node_found
                else:
                    return brg.n
        return None

    def __eq__(self, other):
        """Equality method for comparasions.

        Parameters
        ----------
        other : obj
            parameter for comparasion

        Returns
        -------
        True if other is equal to the reference parameter.
        False if not.
        """
        if self.elements == other.elements and self.parameters == other.parameters:
            return True
        else:
            return False

    def add_nodes(self, new_nodes_pos):
        """Add nodes to rotor.

        This method returns the modified rotor with additional nodes according to
        the positions of the new nodes provided.

        Parameters
        ----------
        new_nodes_pos : list
            List with the position of the new nodes.

        Returns
        -------
        A rotor object.

        Examples
        --------
        >>> import ross as rs
        >>> rotor = rs.rotor_example()
        >>> new_rotor = rotor.add_nodes([0.62, 1.11])
        >>> shaft_elements = new_rotor.shaft_elements
        >>> len(shaft_elements)
        8
        >>> round(shaft_elements[3].L, 2)
        0.13
        >>> round(shaft_elements[6].L, 2)
        0.14
        """
        new_nodes_pos.sort()

        shaft_elements = deepcopy(self.shaft_elements)
        disk_elements = deepcopy(self.disk_elements)
        bearing_elements = deepcopy(self.bearing_elements)
        point_mass_elements = deepcopy(self.point_mass_elements)

        elements = [
            *shaft_elements,
            *disk_elements,
            *bearing_elements,
            *point_mass_elements,
        ]

        target_elements = []
        new_elems_length = []

        for new_pos in new_nodes_pos:
            for elm in shaft_elements:
                elm.tag = None

                pos_l = self.nodes_pos[self.nodes.index(elm.n_l)]
                pos_r = self.nodes_pos[self.nodes.index(elm.n_r)]

                if new_pos > pos_l and new_pos < pos_r:
                    target_elements.append(elm)
                    new_elems_length.append(pos_r - new_pos)

        prev_left_node = -1

        for i in range(len(target_elements)):
            elem = target_elements[i]

            left_elem = elem.create_modified(L=(elem.L - new_elems_length[i]))
            right_elem = elem.create_modified(L=new_elems_length[i], n=(elem.n + 1))

            if left_elem.n != prev_left_node:
                for elm in elements:
                    if elm.n >= right_elem.n:
                        elm.n += 1
                        if elm in shaft_elements:
                            elm._n = elm.n
                            elm.n_l = elm.n
                            elm.n_r = elm.n + 1
                        if elm in point_mass_elements:
                            for brg in bearing_elements:
                                if elm.n - 1 == brg.n_link:
                                    brg.n_link += 1

            for j in range(i + 1, len(target_elements)):
                if target_elements[j] == target_elements[i]:
                    target_elements[j] = right_elem

            idx_left = shaft_elements.index(elem)
            shaft_elements[idx_left] = left_elem

            idx_right = idx_left + len(
                [k for k, elm in enumerate(shaft_elements) if elm.n == left_elem.n]
            )
            shaft_elements.insert(idx_right, right_elem)

            prev_left_node = left_elem.n

        return Rotor(
            shaft_elements,
            disk_elements=disk_elements,
            bearing_elements=bearing_elements,
            point_mass_elements=point_mass_elements,
            min_w=self.min_w,
            max_w=self.max_w,
            rated_w=self.rated_w,
            tag=self.tag,
        )

    @lru_cache()
    @check_units
    def run_modal(self, speed, num_modes=12, sparse=True, synchronous=False):
        """Run modal analysis.

        Method to calculate eigenvalues and eigvectors for a given rotor system.
        The natural frequencies and dampings ratios are calculated for a given
        rotor speed. It means that for each speed input there's a different set of
        eigenvalues and eigenvectors, hence, different natural frequencies and damping
        ratios are returned.
        This method will return a ModalResults object which stores all data generated
        and also provides methods for plotting.

        Available plotting methods:
            .plot_mode_2d()
            .plot_mode_3d()

        Parameters
        ----------
        speed : float
            Speed at which the eigenvalues and eigenvectors will be calculated.
        num_modes : int, optional
            The number of eigenvalues and eigenvectors to be calculated using ARPACK.
            If sparse=True, it determines the number of eigenvalues and eigenvectors
            to be calculated. It must be smaller than Rotor.ndof - 1. It is not
            possible to compute all eigenvectors of a matrix with ARPACK.
            If sparse=False, num_modes does not have any effect over the method.
            Default is 12.
        sparse : bool, optional
            If True, ARPACK is used to calculate a desired number (according to
            num_modes) or eigenvalues and eigenvectors.
            If False, `scipy.linalg.eig()` is used to calculate all the eigenvalues and
            eigenvectors.
            Default is True.
        synchronous : bool, optional
            If True a synchronous analysis is carried out.
            Default is False.

        Returns
        -------
        results : ross.ModalResults
            For more information on attributes and methods available see:
            :py:class:`ross.ModalResults`

        Examples
        --------
        >>> import ross as rs
        >>> rotor = rs.rotor_example()
        >>> modal = rotor.run_modal(speed=0, sparse=False)
        >>> modal.wn[:2]
        array([91.79655318, 96.28899977])
        >>> modal.wd[:2]
        array([91.79655318, 96.28899977])
        >>> # Plotting 3D mode shape
        >>> mode1 = 0  # First mode
        >>> fig = modal.plot_mode_3d(mode1)
        >>> # Plotting 2D mode shape
        >>> mode2 = 1  # Second mode
        >>> fig = modal.plot_mode_2d(mode2)
        """
        evalues, evectors = self._eigen(
            speed, num_modes=num_modes, sparse=sparse, synchronous=synchronous
        )
        wn_len = num_modes // 2
        wn = (np.absolute(evalues))[:wn_len]
        wd = (np.imag(evalues))[:wn_len]
        damping_ratio = (-np.real(evalues) / np.absolute(evalues))[:wn_len]
        with warnings.catch_warnings():
            warnings.simplefilter("ignore")
            log_dec = 2 * np.pi * damping_ratio / np.sqrt(1 - damping_ratio**2)

        modal_results = ModalResults(
            speed,
            evalues,
            evectors,
            wn,
            wd,
            damping_ratio,
            log_dec,
            self.ndof,
            self.nodes,
            self.nodes_pos,
            self.shaft_elements_length,
            self.number_dof,
        )

        return modal_results

    @check_units
    def run_critical_speed(self, speed_range=None, num_modes=12, rtol=0.005):
        """Calculate the critical speeds and damping ratios for the rotor model.

        This function runs an iterative method over "run_modal()" to minimize
        (using scipy.optimize.newton) the error between the rotor speed and the rotor
        critical speeds (rotor speed - critical speed).

        Differently from run_modal(), this function doesn't take a speed input because
        it iterates over the natural frequencies calculated in the last iteration.
        The initial value is considered to be the undamped natural frequecies for
        speed = 0 (no gyroscopic effect).

        Once the error is within an acceptable range defined by "rtol", it returns the
        approximated critical speed.

        With the critical speeds calculated, the function uses the results to
        calculate the log dec and damping ratios for each critical speed.

        Parameters
        ----------
        speed_range : tuple, optional, pint.Quantity
            Tuple (start, end) with the desired range of frequencies (rad/s).
            The function returns all eigenvalues within this range.
        num_modes : int, optional
            The number of eigenvalues and eigenvectors to be calculated using ARPACK.
            If sparse=True, it determines the number of eigenvalues and eigenvectors
            to be calculated. It must be smaller than Rotor.ndof - 1. It is not
            possible to compute all eigenvectors of a matrix with ARPACK.
            If speed_range is not None, num_modes is overrided.
            Default is 12.
        rtol : float, optional
            Tolerance (relative) for termination. Applied to scipy.optimize.newton.
            Default is 0.005 (0.5%).

        Returns
        -------
        results : ross.CriticalSpeedResults
            For more information on attributes and methods available see:
            :py:class:`ross.CriticalSpeedResults`

        Examples
        --------
        >>> import ross as rs
        >>> rotor = rs.rotor_example()

        Finding the first Nth critical speeds
        >>> results = rotor.run_critical_speed(num_modes=8)
        >>> np.round(results.wd())
        array([ 92.,  96., 271., 300.])
        >>> np.round(results.wn())
        array([ 92.,  96., 271., 300.])

        Finding the first critical speeds within a speed range
        >>> results = rotor.run_critical_speed(speed_range=(100, 1000))
        >>> np.round(results.wd())
        array([271., 300., 636., 774., 867.])

        Changing output units
        >>> np.round(results.wd("rpm"))
        array([2590., 2868., 6074., 7394., 8278.])

        Retrieving whirl directions
        >>> results.whirl_direction # doctest: +ELLIPSIS
        array([...
        """
        num_modes = (self.ndof - 4) * 2 if speed_range is not None else num_modes

        modal = self.run_modal(0, num_modes)
        _wn = modal.wn
        _wd = modal.wd
        wn = np.zeros_like(_wn)
        wd = np.zeros_like(_wd)

        for i in range(len(wn)):
            wn_func = lambda s: (s - self.run_modal(s, num_modes).wn[i])
            wn[i] = newton(func=wn_func, x0=_wn[i], rtol=rtol)

        for i in range(len(wd)):
            wd_func = lambda s: (s - self.run_modal(s, num_modes).wd[i])
            wd[i] = newton(func=wd_func, x0=_wd[i], rtol=rtol)

        log_dec = np.zeros_like(wn)
        damping_ratio = np.zeros_like(wn)
        whirl_direction = list(np.zeros_like(wn))
        for i, s in enumerate(wd):
            modal = self.run_modal(s, num_modes)
            log_dec[i] = modal.log_dec[i]
            damping_ratio[i] = modal.damping_ratio[i]
            whirl_direction[i] = modal.whirl_direction()[i]

        whirl_direction = np.array(whirl_direction)
        if speed_range is not None:
            vmin, vmax = speed_range
            idx = np.where((wd >= vmin) & (wd <= vmax))
            wn = wn[idx]
            wd = wd[idx]
            log_dec = log_dec[idx]
            damping_ratio = damping_ratio[idx]
            whirl_direction = whirl_direction[idx]

        return CriticalSpeedResults(wn, wd, log_dec, damping_ratio, whirl_direction)

    def convergence(self, n_eigval=0, err_max=1e-02):
        """Run convergence analysis.

        Function to analyze the eigenvalues convergence through the number of
        shaft elements. Every new run doubles the number os shaft elements.

        Parameters
        ----------
        n_eigval : int
            The nth eigenvalue which the convergence analysis will run.
            Default is 0 (the first eigenvalue).
        err_max : float
            Maximum allowable convergence error.
            Default is 1e-02

        Returns
        -------
        results : An instance of ConvergenceResults class, which is used to post-process
        results. Attributes stored:
            el_num : array
                Array with number of elements in each iteraction
            eigv_arr : array
                Array with the n'th natural frequency in each iteraction
            error_arr : array
                Array with the relative error in each iteraction

        Example
        -------
        >>> import ross as rs
        >>> i_d = 0
        >>> o_d = 0.05
        >>> n = 6
        >>> L = [0.25 for _ in range(n)]
        ...
        >>> shaft_elem = [rs.ShaftElement(l, i_d, o_d, material=steel,
        ... shear_effects=True, rotary_inertia=True, gyroscopic=True) for l in L]
        >>> disk0 = DiskElement.from_geometry(2, steel, 0.07, 0.05, 0.28)
        >>> disk1 = DiskElement.from_geometry(4, steel, 0.07, 0.05, 0.35)
        >>> bearing0 = BearingElement(0, kxx=1e6, kyy=8e5, cxx=2e3)
        >>> bearing1 = BearingElement(6, kxx=1e6, kyy=8e5, cxx=2e3)
        >>> rotor0 = Rotor(shaft_elem, [disk0, disk1], [bearing0, bearing1])
        >>> len(rotor0.shaft_elements)
        6
        >>> convergence = rotor0.convergence(n_eigval=0, err_max=1e-08)
        >>> len(rotor0.shaft_elements)
        96

        Plotting convergence graphics
        >>> fig = convergence.plot()
        """
        el_num = np.array([len(self.shaft_elements)])
        eigv_arr = np.array([])
        error_arr = np.array([0])

        modal = self.run_modal(speed=0)
        eigv_arr = np.append(eigv_arr, modal.wn[n_eigval])

        # this value is up to start the loop while
        error = 1.0e10
        nel_r = 2

        while error > err_max:
            shaft_elem = []
            disk_elem = []
            brgs_elem = []

            for shaft in self.shaft_elements:
                le = shaft.L / nel_r
                odl = shaft.odl
                odr = shaft.odr
                idl = shaft.idl
                idr = shaft.idr

                # loop to double the number of element
                for j in range(nel_r):
                    odr = ((nel_r - j - 1) * odl + (j + 1) * odr) / nel_r
                    idr = ((nel_r - j - 1) * idl + (j + 1) * idr) / nel_r
                    odl = ((nel_r - j) * odl + j * odr) / nel_r
                    idl = ((nel_r - j) * idl + j * idr) / nel_r
                    shaft_elem.append(
                        ShaftElement(
                            L=le,
                            idl=idl,
                            odl=odl,
                            idr=idr,
                            odr=odr,
                            material=shaft.material,
                            shear_effects=shaft.shear_effects,
                            rotary_inertia=shaft.rotary_inertia,
                            gyroscopic=shaft.gyroscopic,
                        )
                    )

            for DiskEl in self.disk_elements:
                aux_DiskEl = deepcopy(DiskEl)
                aux_DiskEl.n = nel_r * DiskEl.n
                disk_elem.append(aux_DiskEl)

            for Brg_SealEl in self.bearing_elements:
                aux_Brg_SealEl = deepcopy(Brg_SealEl)
                aux_Brg_SealEl.n = nel_r * Brg_SealEl.n
                brgs_elem.append(aux_Brg_SealEl)

            aux_rotor = Rotor(shaft_elem, disk_elem, brgs_elem)
            aux_modal = aux_rotor.run_modal(speed=0)

            eigv_arr = np.append(eigv_arr, aux_modal.wn[n_eigval])
            el_num = np.append(el_num, len(shaft_elem))

            error = abs(1 - eigv_arr[-1] / eigv_arr[-2])

            error_arr = np.append(error_arr, 100 * error)
            nel_r *= 2

        self.__dict__ = aux_rotor.__dict__
        self.error_arr = error_arr

        results = ConvergenceResults(el_num[1:], eigv_arr[1:], error_arr[1:])

        return results

    def M(self, frequency=None, synchronous=False):
        """Mass matrix for an instance of a rotor.

        Parameters
        ----------
        synchronous : bool, optional
            If True a synchronous analysis is carried out.
            Default is False.

        Returns
        -------
        M0 : np.ndarray
            Mass matrix for the rotor.

        Examples
        --------
        >>> rotor = rotor_example()
        >>> rotor.M(0)[:4, :4]
        array([[ 1.42050794,  0.        ,  0.        ,  0.        ],
               [ 0.        ,  1.42050794,  0.        , -0.04931719],
               [ 0.        ,  0.        ,  1.27790826,  0.        ],
               [ 0.        , -0.04931719,  0.        ,  0.00231392]])
        """
        # if frequency is None, we assume the rotor does not have any elements
        # with frequency dependent mass matrices
        if frequency is None:
            frequency = 0

        M0 = self.M0.copy()

        for elm in self.bearing_elements:
            dofs = list(elm.dof_global_index.values())
            M0[np.ix_(dofs, dofs)] += elm.M(frequency)

        if synchronous:
            for elm in self.shaft_elements:
                dofs = list(elm.dof_global_index.values())
                x0 = elm.dof_mapping()["x_0"]
                y0 = elm.dof_mapping()["y_0"]
                a0 = elm.dof_mapping()["alpha_0"]
                b0 = elm.dof_mapping()["beta_0"]
                x1 = elm.dof_mapping()["x_1"]
                y1 = elm.dof_mapping()["y_1"]
                a1 = elm.dof_mapping()["alpha_1"]
                b1 = elm.dof_mapping()["beta_1"]
                G = elm.G()
                for i in range(2 * self.number_dof):
                    if i in (x0, b0, x1, b1):
                        M0[dofs[i], dofs[x0]] -= G[i, y0]
                        M0[dofs[i], dofs[b0]] += G[i, a0]
                        M0[dofs[i], dofs[x1]] -= G[i, y1]
                        M0[dofs[i], dofs[b1]] += G[i, a1]
                    else:
                        M0[dofs[i], dofs[y0]] += G[i, x0]
                        M0[dofs[i], dofs[a0]] -= G[i, b0]
                        M0[dofs[i], dofs[y1]] += G[i, x1]
                        M0[dofs[i], dofs[a1]] -= G[i, b1]
            for elm in self.disk_elements:
                dofs = list(elm.dof_global_index.values())
                a0 = elm.dof_mapping()["alpha_0"]
                b0 = elm.dof_mapping()["beta_0"]
                G = elm.G()
                M0[dofs[a0], dofs[a0]] -= G[a0, b0]
                M0[dofs[b0], dofs[b0]] += G[b0, a0]

        return M0

    def K(self, frequency):
        """Stiffness matrix for an instance of a rotor.

        Parameters
        ----------
        frequency : float, optional
            Excitation frequency.

        Returns
        -------
        K0 : np.ndarray
            Stiffness matrix for the rotor.

        Examples
        --------
        >>> rotor = rotor_example()
        >>> np.round(rotor.K(0)[:4, :4] / 1e6)
        array([[ 4.700e+01,  0.000e+00,  0.000e+00,  0.000e+00],
               [ 0.000e+00,  4.600e+01,  0.000e+00, -6.000e+00],
               [ 0.000e+00,  0.000e+00,  1.657e+03,  0.000e+00],
               [ 0.000e+00, -6.000e+00,  0.000e+00,  1.000e+00]])
        """
        K0 = self.K0.copy()

        for elm in self.bearing_elements:
            dofs = list(elm.dof_global_index.values())
            K0[np.ix_(dofs, dofs)] += elm.K(frequency)

        return K0

    def Ksdt(self):
        """Dynamic stiffness matrix for an instance of a rotor.

        Stiffness matrix associated with the transient motion of the
        shaft and disks. It needs to be multiplied by the angular
        acceleration when considered in time dependent analyses.

        Returns
        -------
        Ksdt0 : np.ndarray
            Dynamic stiffness matrix for the rotor.

        Examples
        --------
        >>> rotor = rotor_example_6dof()
        >>> np.round(rotor.Ksdt()[:6, :6] * 1e3, 2)
        array([[  0.  , -23.  ,   0.  ,   0.48,   0.  ,   0.  ],
               [  0.  ,   0.  ,   0.  ,   0.  ,   0.  ,   0.  ],
               [  0.  ,   0.  ,   0.  ,   0.  ,   0.  ,   0.  ],
               [  0.  ,   0.  ,   0.  ,   0.  ,   0.  ,   0.  ],
               [  0.  ,  -0.48,   0.  ,   0.16,   0.  ,   0.  ],
               [  0.  ,   0.  ,   0.  ,   0.  ,   0.  ,   0.  ]])
        """
        Ksdt0 = self.Ksdt0.copy()

        return Ksdt0

    def C(self, frequency):
        """Damping matrix for an instance of a rotor.

        Parameters
        ----------
        frequency : float
            Excitation frequency.

        Returns
        -------
        C0 : np.ndarray
            Damping matrix for the rotor.

        Examples
        --------
        >>> rotor = compressor_example()
        >>> rotor.C(0)[:4, :4]
        array([[0., 0., 0., 0.],
               [0., 0., 0., 0.],
               [0., 0., 0., 0.],
               [0., 0., 0., 0.]])
        """
        C0 = self.C0.copy()

        for elm in self.bearing_elements:
            dofs = list(elm.dof_global_index.values())
            C0[np.ix_(dofs, dofs)] += elm.C(frequency)

        return C0

    def G(self):
        """Gyroscopic matrix for an instance of a rotor.

        Returns
        -------
        G0 : np.ndarray
            Gyroscopic matrix for the rotor.

        Examples
        --------
        >>> rotor = rotor_example()
        >>> rotor.G()[:4, :4]
        array([[ 0.        ,  0.01943344,  0.        , -0.00022681],
               [-0.01943344,  0.        ,  0.        ,  0.        ],
               [ 0.        ,  0.        ,  0.        ,  0.        ],
               [ 0.00022681,  0.        ,  0.        ,  0.        ]])
        """
        G0 = self.G0.copy()

        return G0

    def A(self, speed=0, frequency=None, synchronous=False):
        """State space matrix for an instance of a rotor.

        Parameters
        ----------
        speed: float, optional
            Rotor speed.
            Default is 0.
        frequency : float, optional
            Excitation frequency. Default is rotor speed.
        synchronous : bool, optional
            If True a synchronous analysis is carried out.
            Default is False.

        Returns
        -------
        A : np.ndarray
            State space matrix for the rotor.

        Examples
        --------
        >>> rotor = rotor_example()
        >>> np.round(rotor.A()[75:83, :2]) + 0.
        array([[     0.,  10927.],
               [-10924.,      0.],
               [     0.,      0.],
               [  -174.,      0.],
               [     0.,   -174.],
               [     0.,      0.],
               [     0.,  10723.],
               [-10719.,      0.]])
        """
        if frequency is None:
            frequency = speed

        Z = np.zeros((self.ndof, self.ndof))
        I = np.eye(self.ndof)

        M = self.M(frequency, synchronous=synchronous)

        # fmt: off
        A = np.vstack(
            [np.hstack([Z, I]),
             np.hstack([la.solve(-M, self.K(frequency)), la.solve(-M, (self.C(frequency) + self.G() * speed))])])
        # fmt: on

        return A

    def _check_frequency_array(self, frequency_range):
        """Verify if bearing elements coefficients are extrapolated.

        This method takes the frequency / speed range array applied to a particular
        method (run_campbell, run_freq_response) and checks if it's extrapolating the
        bearing rotordynamics coefficients.

        If any value of frequency_range argument is out of any bearing frequency
        parameter, the warning is raised.
        If none of the bearings has a frequency argument assigned, no warning will be
        raised.

        Parameters
        ----------
        frequency_range : array
            The array of frequencies or speeds used in particular method.

        Warnings
        --------
            It warns the user if the frequency_range causes the bearing coefficients
            to be extrapolated.
        """
        for bearing in self.bearing_elements:
            if bearing.frequency is not None:
                if (np.max(frequency_range) > max(bearing.frequency)) or (
                    np.min(frequency_range) < min(bearing.frequency)
                ):
                    warnings.warn(
                        "Extrapolating bearing coefficients. Be careful when post-processing the results."
                    )
                    break

    def _clustering_points(self, num_modes=12, num_points=10, modes=None, rtol=0.005):
        """Create an array with points clustered close to the natural frequencies.

        This method generates an automatic array to run frequency response analyses.
        The frequency points are calculated based on the damped natural frequencies and
        their respective damping ratios. The greater the damping ratio, the more spread
        the points are. If the damping ratio, for a given critical speed, is smaller
        than 0.005, it is redefined to be 0.005 (for this method only).

        Parameters
        ----------
        num_modes : int, optional
            The number of eigenvalues and eigenvectors to be calculated using ARPACK.
            It also defines the range for the output array, since the method generates
            points only for the critical speed calculated by run_critical_speed().
            Default is 12.
        num_points : int, optional
            The number of points generated for each critical speed.
            The method set the same number of points for slightly less and slightly
            higher than the natural circular frequency. It means there'll be num_points
            greater and num_points smaller than a given critical speed.
            num_points may be between 2 and 12. Anything above this range defaults
            to 10 and anything below this range defaults to 4.
            The default is 10.
        modes : list, optional
            Modes that will be used to calculate the frequency response.
            The possibilities are limited by the num_modes argument.
            (all modes will be used if a list is not given).
        rtol : float, optional
            Tolerance (relative) for termination. Applied to scipy.optimize.newton in
            run_critical_speed() method.
            Default is 0.005 (0.5%).

        Returns
        -------
        speed_range : array
            Range of frequencies (or speed).

        Examples
        --------
        >>> rotor = rotor_example()
        >>> speed_range = rotor._clustering_points(num_modes=12, num_points=5)
        >>> speed_range.shape
        (61,)
        """
        critical_speeds = self.run_critical_speed(num_modes=num_modes, rtol=rtol)
        omega = critical_speeds._wd
        damping = critical_speeds.damping_ratio
        damping = np.array([d if d >= 0.005 else 0.005 for d in damping])

        if num_points > 12:
            num_points = 10
        elif num_points < 2:
            num_points = 4

        if modes is not None:
            omega = omega[modes]
            damping = damping[modes]

        a = np.zeros((len(omega), num_points))
        for i in range(len(omega)):
            for j in range(num_points):
                b = 2 * (num_points - j + 1) / (num_points - 1)
                a[i, j] = 1 + damping[i] ** b

        omega = omega.reshape((len(omega), 1))
        speed_range = np.sort(np.ravel(np.concatenate((omega / a, omega * a))))
        speed_range = np.insert(speed_range, 0, 0)

        return speed_range

    @staticmethod
    def _index(eigenvalues):
        """Generate indexes to sort eigenvalues and eigenvectors.

        Function used to generate an index that will sort
        eigenvalues and eigenvectors based on the imaginary (wd)
        part of the eigenvalues. Positive eigenvalues will be
        positioned at the first half of the array.

        Parameters
        ----------
        eigenvalues: array
            Array with the eigenvalues.

        Returns
        -------
        idx:
            An array with indices that will sort the
            eigenvalues and eigenvectors.

        Examples
        --------
        >>> rotor = rotor_example()
        >>> evalues, evectors = rotor._eigen(0, sorted_=True, sparse=False)
        >>> idx = rotor._index(evalues)
        >>> idx[:6] # doctest: +ELLIPSIS
        array([0, 1, 2, 3, 4, ...
        """
        # avoid float point errors when sorting
        evals_truncated = np.around(eigenvalues, decimals=10)
        a = np.imag(evals_truncated)  # First column
        b = np.absolute(evals_truncated)  # Second column
        ind = np.lexsort((b, a))  # Sort by imag (wd), then by absolute (wn)
        # Positive eigenvalues first
        positive = [i for i in ind[len(a) // 2 :]]
        negative = [i for i in ind[: len(a) // 2]]

        idx = np.array([*positive, *negative])

        return idx

    @check_units
    def _eigen(
        self,
        speed,
        num_modes=12,
        frequency=None,
        sorted_=True,
        A=None,
        sparse=None,
        synchronous=False,
    ):
        """Calculate eigenvalues and eigenvectors.

        This method will return the eigenvalues and eigenvectors of the
        state space matrix A, sorted by the index method which considers
        the imaginary part (wd) of the eigenvalues for sorting.
        To avoid sorting use sorted_=False

        Parameters
        ----------
        speed : float, pint.Quantity
            Rotor speed. Default unit is rad/s.
        num_modes : int, optional
            The number of eigenvalues and eigenvectors to be calculated using ARPACK.
            If sparse=True, it determines the number of eigenvalues and eigenvectors
            to be calculated. It must be smaller than Rotor.ndof - 1. It is not
            possible to compute all eigenvectors of a matrix with ARPACK.
            If sparse=False, num_modes does not have any effect over the method.
            Default is 12.
        frequency: float, pint.Quantity
            Excitation frequency. Default units is rad/s.
        sorted_ : bool, optional
            Sort considering the imaginary part (wd).
            Default is True.
        A : np.array, optional
            Matrix for which eig will be calculated.
            Defaul is the rotor A matrix.
        sparse : bool, optional
            If True, eigenvalues are computed using ARPACK. If False, they are
            computed with `scipy.linalg.eig()`. When sparse is False, eigenvalues
            are filtered to exclude rigid body modes. If sparse is None, no filtering
            is applied. Default is None.
        synchronous : bool, optional
            If True a synchronous analysis is carried out.
            Default is False.

        Returns
        -------
        evalues: array
            An array with the eigenvalues
        evectors array
            An array with the eigenvectors

        Examples
        --------
        >>> rotor = rotor_example()
        >>> evalues, evectors = rotor._eigen(0, sparse=False)
        >>> evalues[0].imag # doctest: +ELLIPSIS
        91.796...
        """
        if A is None:
            A = self.A(speed=speed, frequency=frequency, synchronous=synchronous)

        filter_eigenpairs = lambda values, vectors, indices: (
            values[indices],
            vectors[:, indices],
        )

        if synchronous:
            evalues, evectors = la.eig(A)

            idx = np.where(np.imag(evalues) != 0)[0]
            evalues, evectors = filter_eigenpairs(evalues, evectors, idx)
            idx = np.where(np.abs(np.real(evalues) / np.imag(evalues)) < 1000)[0]
            evalues, evectors = filter_eigenpairs(evalues, evectors, idx)
        else:
            if sparse:
                try:
                    evalues, evectors = las.eigs(
                        A,
                        k=min(2 * num_modes, max(num_modes, A.shape[0] - 2)),
                        sigma=1,
                        which="LM",
                        v0=np.ones(A.shape[0]),
                    )
                except las.ArpackError:
                    evalues, evectors = la.eig(A)
            else:
                evalues, evectors = la.eig(A)

        if sparse is not None and not synchronous:
            idx = np.where(np.abs(evalues) > 1e-1)[0]
            evalues, evectors = filter_eigenpairs(evalues, evectors, idx)

        if sorted_:
            idx = self._index(evalues)
            evalues, evectors = filter_eigenpairs(evalues, evectors, idx)

        return evalues, evectors

    def _lti(self, speed, frequency=None):
        """Continuous-time linear time invariant system.

        This method is used to create a Continuous-time linear
        time invariant system for the mdof system.
        From this system we can obtain poles, impulse response,
        generate a bode, etc.

        Parameters
        ----------
        speed: float
            Rotor speed.
        frequency: float, optional
            Excitation frequency.
            Default is rotor speed.

        Returns
        -------
        sys : StateSpaceContinuous
            Space State Continuos with A, B, C and D matrices

        Example
        -------
        >>> rotor = rotor_example()
        >>> A = rotor._lti(speed=0).A
        >>> B = rotor._lti(speed=0).B
        >>> C = rotor._lti(speed=0).C
        >>> D = rotor._lti(speed=0).D
        """
        Z = np.zeros((self.ndof, self.ndof))
        I = np.eye(self.ndof)

        # x' = Ax + Bu
        B2 = I
        if frequency is None:
            frequency = speed

        A = self.A(speed=speed, frequency=frequency)
        M = self.M(frequency)

        # fmt: off
        B = np.vstack([Z,
                       la.solve(M, B2)])
        # fmt: on

        # y = Cx + Du
        # Observation matrices
        Cd = I
        Cv = Z
        Ca = Z

        # fmt: off
        C = np.hstack((Cd - Ca @ la.solve(M, self.K(frequency)), Cv - Ca @ la.solve(M, self.C(frequency))))
        # fmt: on
        D = Ca @ la.solve(M, B2)

        sys = signal.lti(A, B, C, D)

        return sys

    def _pseudo_modal(self, speed, num_modes):
        """Pseudo-modal method.

        This method can be used to apply modal transformation to reduce model
        of the rotor system.

        Parameters
        ----------
        speed : float
            Rotor speed.
        num_modes : int
            The number of eigenvectors to consider in the modal transformation
            with model reduction.

        Returns
        -------
        matrix_to_modal : callable
            Function to transform a square matrix from physical to modal space.
        vector_to_modal : callable
            Function to transform a vector from physical to modal space.
        vector_from_modal : callable
            Function to transform a vector from modal to physical space.

        Examples
        --------
        >>> import ross as rs
        >>> rotor = rs.rotor_example()
        >>> size = 10000
        >>> node = 3
        >>> speed = 500.0
        >>> t = np.linspace(0, 10, size)
        >>> F = np.zeros((size, rotor.ndof))
        >>> F[:, rotor.number_dof * node + 0] = 10 * np.cos(2 * t)
        >>> F[:, rotor.number_dof * node + 1] = 10 * np.sin(2 * t)
        >>> get_array = rotor._pseudo_modal(speed, num_modes=12)
        >>> F_modal = get_array[1](F.T).T
        >>> la.norm(F_modal) # doctest: +ELLIPSIS
        195.466...
        """

        M = self.M(speed)
        K_aux = self.K(speed)

        # Cancel cross-coupled coefficients of bearing stiffness matrix
        cancel_cross_coeffs = np.array([[0, 1, 0], [1, 0, 0], [0, 0, 0]])

        for elm in self.bearing_elements:
            dofs = list(elm.dof_global_index.values())
            if elm.n_link is None:
                K_aux[np.ix_(dofs, dofs)] -= elm.K(speed) * cancel_cross_coeffs
            else:
                K_aux[np.ix_(dofs, dofs)] -= elm.K(speed) * np.tile(
                    cancel_cross_coeffs, (2, 2)
                )

        _, modal_matrix = la.eigh(K_aux, M)
        modal_matrix = modal_matrix[:, :num_modes]

        matrix_to_modal = lambda array: (modal_matrix.T @ array) @ modal_matrix
        vector_to_modal = lambda array: modal_matrix.T @ array
        vector_from_modal = lambda array: modal_matrix @ array

        return matrix_to_modal, vector_to_modal, vector_from_modal

    def transfer_matrix(self, speed=None, frequency=None):
        """Calculate the fer matrix for the frequency response function (FRF).

        Paramenters
        -----------
        frequency : float, optional
            Excitation frequency. Default is rotor speed.
        speed : float, optional
            Rotating speed. Default is rotor speed (frequency).

        Returns
        -------
        H : matrix
            System transfer matrix

        Example
        -------
        >>> rotor = rotor_example()
        >>> speed = 100.0
        >>> H = rotor.transfer_matrix(speed=speed)
        """
        if frequency is None:
            frequency = speed

        I = np.eye(self.M().shape[0])

        lu, piv = lu_factor(
            -(frequency**2) * self.M(frequency=frequency)
            + 1j * frequency * (self.C(frequency=frequency) + frequency * self.G())
            + self.K(frequency=frequency)
        )
        H = lu_solve((lu, piv), I)

        if np.isnan(H).any():
            H = np.zeros((H.shape))

        return H

    @check_units
    def run_freq_response(
        self,
        speed_range=None,
        modes=None,
        cluster_points=False,
        num_modes=12,
        num_points=10,
        rtol=0.005,
        free_free=False,
    ):
        """Frequency response for a mdof system.

        This method returns the frequency response for a mdof system given a range of
        frequencies and the modes that will be used.

        Available plotting methods:
            .plot()
            .plot_magnitude()
            .plot_phase()
            .plot_polar_bode()

        Parameters
        ----------
        speed_range : array, optional, pint.Quantity
            Array with the desired range of frequencies.
            Default is 0 to 1.5 x highest damped natural frequency.
        modes : list, optional
            Modes that will be used to calculate the frequency response
            (all modes will be used if a list is not given).
        cluster_points : bool, optional
            boolean to activate the automatic frequency spacing method. If True, the
            method uses _clustering_points() to create an speed_range.
            Default is False
        num_points : int, optional
            The number of points generated per critical speed.
            The method set the same number of points for slightly less and slightly
            higher than the natural circular frequency. It means there'll be num_points
            greater and num_points smaller than a given critical speed.
            num_points may be between 2 and 12. Anything above this range defaults
            to 10 and anything below this range defaults to 4.
            The default is 10.
        num_modes
            The number of eigenvalues and eigenvectors to be calculated using ARPACK.
            It also defines the range for the output array, since the method generates
            points only for the critical speed calculated by run_critical_speed().
            Default is 12.
        rtol : float, optional
            Tolerance (relative) for termination. Applied to scipy.optimize.newton to
            calculate the approximated critical speeds.
            Default is 0.005 (0.5%).
        free_free : bool, optional
            If True, the method will consider the rotor system as free-free.
            Default is False.

        Returns
        -------
        results : ross.FrequencyResponseResults
            For more information on attributes and methods available see:
            :py:class:`ross.FrequencyResponseResults`

        Examples
        --------
        >>> import ross as rs
        >>> rotor = rs.rotor_example()
        >>> speed =np.linspace(0, 1000, 101)
        >>> response = rotor.run_freq_response(speed_range=speed)

        Return the response amplitude
        >>> abs(response.freq_resp) # doctest: +ELLIPSIS
        array([[[0.00000000e+00, 1.00261725e-06, 1.01076952e-06, ...

        Return the response phase
        >>> np.angle(response.freq_resp) # doctest: +ELLIPSIS
        array([[[...

        Using clustered points option.
        Set `cluster_points=True` and choose how many modes the method must search and
        how many points to add just before and after each critical speed.

        >>> response = rotor.run_freq_response(cluster_points=True, num_points=5)
        >>> response.speed_range.shape
        (61,)

        Selecting the disirable modes, if you want a reduced model:
        >>> response = rotor.run_freq_response(speed_range=speed, modes=[0, 1, 2, 3, 4])
        >>> abs(response.freq_resp) # doctest: +ELLIPSIS
        array([[[0.00000000e+00, 1.00261725e-06, 1.01076952e-06, ...

        Plotting frequency response function:
        >>> fig = response.plot(inp=13, out=13)

        To plot velocity and acceleration responses, you must change amplitude_units
        from "[length]/[force]" units to "[speed]/[force]" or "[acceleration]/[force]"
        respectively

        Plotting velocity response
        >>> fig = response.plot(inp=13, out=13, amplitude_units="m/s/N")

        Plotting acceleration response
        >>> fig = response.plot(inp=13, out=13, amplitude_units="m/s**2/N")
        """

        if speed_range is not None:
            speed_range = tuple(speed_range)

        if modes is not None:
            modes = tuple(modes)

        return self._run_freq_response(
            speed_range=speed_range,
            modes=modes,
            cluster_points=cluster_points,
            num_modes=num_modes,
            num_points=num_points,
            rtol=rtol,
            free_free=free_free,
        )

    @lru_cache()
    def _run_freq_response(
        self,
        speed_range=None,
        modes=None,
        cluster_points=False,
        num_modes=12,
        num_points=10,
        rtol=0.005,
        free_free=False,
    ):
        """Frequency response for a mdof system.

        The `run_freq_response()` has been split into two separate methods. This change
        was made to convert `speed_range` and `modes` to a tuple format and to enable
        the use of the `@lru_cache()` method, which requires hashable arguments to cache
        results effectively.
        """

        if speed_range is None:
            if not cluster_points:
                modal = self.run_modal(0)
                speed_range = np.linspace(0, max(modal.evalues.imag) * 1.5, 1000)
            else:
                speed_range = self._clustering_points(
                    num_modes, num_points, modes, rtol
                )

        self._check_frequency_array(speed_range)

        freq_resp = np.empty((self.ndof, self.ndof, len(speed_range)), dtype=complex)
        velc_resp = np.empty((self.ndof, self.ndof, len(speed_range)), dtype=complex)
        accl_resp = np.empty((self.ndof, self.ndof, len(speed_range)), dtype=complex)

        if free_free:
            transfer_matrix = lambda s: self.transfer_matrix(speed=0, frequency=s)
        else:
            transfer_matrix = lambda s: self.transfer_matrix(speed=s)

        for i, speed in enumerate(speed_range):
            H = transfer_matrix(speed)
            freq_resp[..., i] = H
            velc_resp[..., i] = 1j * speed * H
            accl_resp[..., i] = -(speed**2) * H

        results = FrequencyResponseResults(
            freq_resp=freq_resp,
            velc_resp=velc_resp,
            accl_resp=accl_resp,
            speed_range=np.array(speed_range),
            number_dof=self.number_dof,
        )

        return results

    @check_units
    def run_forced_response(
        self,
        force=None,
        speed_range=None,
        modes=None,
        cluster_points=False,
        num_modes=12,
        num_points=10,
        rtol=0.005,
        unbalance=None,
        n_harmonics=None,
    ):
        """Forced response for a mdof system.

        This method returns the unbalanced response for a mdof system
        given magnitude and phase of the unbalance, the node where it's
        applied and a frequency range.

        Available plotting methods:
            .plot()
            .plot_magnitude()
            .plot_phase()
            .plot_polar_bode()
            .plot_deflected_shape()
            .plot_bending_moment()
            .plot_deflected_shape_3d()
            .plot_deflected_shape_2d()

        Parameters
        ----------
        force : list, array, pint.Quantity
            Unbalance force in each degree of freedom for each value in omega
        speed_range : list, array, pint.Quantity
            Array with the desired range of frequencies
        modes : list, optional
            Modes that will be used to calculate the frequency response
            (all modes will be used if a list is not given).
        unbalance : array, optional
            Array with the unbalance data (node, magnitude and phase) to be plotted
            with deflected shape. This argument is set only if running an unbalance
            response analysis.
            Default is None.
        cluster_points : bool, optional
            boolean to activate the automatic frequency spacing method. If True, the
            method uses _clustering_points() to create an speed_range.
            Default is False
        num_points : int, optional
            The number of points generated per critical speed.
            The method set the same number of points for slightly less and slightly
            higher than the natural circular frequency. It means there'll be num_points
            greater and num_points smaller than a given critical speed.
            num_points may be between 2 and 12. Anything above this range defaults
            to 10 and anything below this range defaults to 4.
            The default is 10.
        num_modes
            The number of eigenvalues and eigenvectors to be calculated using ARPACK.
            It also defines the range for the output array, since the method generates
            points only for the critical speed calculated by run_critical_speed().
            Default is 12.
        rtol : float, optional
            Tolerance (relative) for termination. Applied to scipy.optimize.newton to
            calculate the approximated critical speeds.
            Default is 0.005 (0.5%).

        Returns
        -------
        results : ross.ForcedResponseResults
            For more information on attributes and methods available see:
            :py:class:`ross.ForcedResponseResults`

        Examples
        --------
        >>> rotor = rotor_example()
        >>> speed = np.linspace(0, 1000, 101)
        >>> force = rotor._unbalance_force(3, 10.0, 0.0, speed)
        >>> resp = rotor.run_forced_response(force=force, speed_range=speed)
        >>> abs(resp.forced_resp) # doctest: +ELLIPSIS
        array([[0.00000000e+00, 5.06073311e-04, 2.10044826e-03, ...

        Using clustered points option.
        Set `cluster_points=True` and choose how many modes the method must search and
        how many points to add just before and after each critical speed.

        >>> response = rotor.run_forced_response(
        ...     force=force, cluster_points=True, num_modes=12, num_points=5
        ... )
        >>> response.speed_range.shape
        (61,)
        """
        if speed_range is None:
            if cluster_points:
                speed_range = self._clustering_points(
                    num_modes, num_points, modes, rtol
                )

        if n_harmonics is None:
            freq_resp = self.run_freq_response(
                speed_range, modes, cluster_points, num_modes, num_points, rtol
            )

<<<<<<< HEAD
            forced_resp = np.zeros(
                (self.ndof, len(freq_resp.speed_range)), dtype=complex
            )
            velc_resp = np.zeros((self.ndof, len(freq_resp.speed_range)), dtype=complex)
            accl_resp = np.zeros((self.ndof, len(freq_resp.speed_range)), dtype=complex)

            for i in range(len(freq_resp.speed_range)):
                forced_resp[:, i] = freq_resp.freq_resp[..., i] @ force[..., i]
                velc_resp[:, i] = freq_resp.velc_resp[..., i] @ force[..., i]
                accl_resp[:, i] = freq_resp.accl_resp[..., i] @ force[..., i]

            forced_resp = ForcedResponseResults(
                rotor=self,
                forced_resp=forced_resp,
                velc_resp=velc_resp,
                accl_resp=accl_resp,
                speed_range=speed_range,
                unbalance=unbalance,
            )

        else:
            hb = HarmonicBalance(self, n_harmonics)
            forced_resp = hb.run_forced_response(
                force,
                speed_range,
            )
=======
        for i in range(len(freq_resp.speed_range)):
            forced_resp[:, i] = freq_resp.freq_resp[..., i] @ force[..., i]
            velc_resp[:, i] = freq_resp.velc_resp[..., i] @ force[..., i]
            accl_resp[:, i] = freq_resp.accl_resp[..., i] @ force[..., i]
        forced_resp = ForcedResponseResults(
            rotor=self,
            forced_resp=forced_resp,
            velc_resp=velc_resp,
            accl_resp=accl_resp,
            speed_range=speed_range,
            unbalance=unbalance,
        )
>>>>>>> 795715e0

        return forced_resp

    def _unbalance_force(self, node, magnitude, phase, omega):
        """Calculate unbalance forces.

        This is an auxiliary function the calculate unbalance forces. It takes the
        force magnitude and phase and generate an array with complex values of forces
        on each degree degree of freedom of the given node.

        Parameters
        ----------
        node : int
            Node where the unbalance is applied.
        magnitude : float
            Unbalance magnitude (kg.m)
        phase : float
            Unbalance phase (rad)
        omega : list, float
            Array with the desired range of frequencies

        Returns
        -------
        F0 : list
            Unbalance force in each degree of freedom for each value in omega

        Examples
        --------
        >>> rotor = rotor_example()
        >>> speed = np.linspace(0, 1000, 101)
        >>> rotor._unbalance_force(3, 10.0, 0.0, speed)[18] # doctest: +ELLIPSIS
        array([0.000e+00+0.j, 1.000e+03+0.j, 4.000e+03+0.j, ...
        """
        F0 = np.zeros((self.ndof, len(omega)), dtype=np.complex128)

        b0 = np.zeros((self.number_dof), dtype=np.complex128)
        b0[0] = magnitude * np.exp(1j * phase)
        b0[1] = -1j * magnitude * np.exp(1j * phase)
        # b0[2] 1j*(Id - Ip)*beta*np.exp(1j*gamma)

        n0 = self.number_dof * node
        n1 = n0 + self.number_dof
        for i, w in enumerate(omega):
            F0[n0:n1, i] += w**2 * b0

        return F0

    def unbalance_force_over_time(self, node, magnitude, phase, omega, t):
        """Calculate unbalance forces for each time step.

        This auxiliary function calculates the unbalanced forces by taking
        into account the magnitude and phase of the force. It generates an
        array of force values at each degree of freedom for the specified
        nodes at each time step, while also considering a range of
        frequencies.

        Parameters
        ----------
        node : list, int
            Nodes where the unbalance is applied.
        magnitude : list, float
            Unbalance magnitude (kg.m) for each node.
        phase : list, float
            Unbalance phase (rad) for each node.
        omega : float, np.darray
            Constant velocity or desired range of velocities (rad/s).
        t : np.darray
            Time array (s).

        Returns
        -------
        F0 : np.ndarray
            Unbalance force at each degree of freedom for each time step.
        theta : np.ndarray
            Angular positions for each time step.
        omega : np.ndarray
            Angular velocities for each time step.
        alpha : np.ndarray
            Angular accelerations for each time step.

        Examples
        --------
        >>> rotor = rotor_example()
        >>> t = np.linspace(0, 10, 31)
        >>> omega = np.linspace(0, 1000, 31)
        >>> F, _, _, _ = rotor.unbalance_force_over_time([3], [10.0], [0.0], omega, t)
        >>> F[18, :3]
        array([     0.        ,   7632.15353293, -43492.18127561])
        """

        if not isinstance(omega, Iterable):
            omega = np.full_like(t, omega)

        theta = integrate(omega, t, initial=0)
        alpha = np.gradient(omega, t)

        F0 = np.zeros((self.ndof, len(t)))

        for i, n in enumerate(node):
            phi = phase[i] + theta

            Fx = magnitude[i] * ((omega**2) * np.cos(phi) + alpha * np.sin(phi))
            Fy = magnitude[i] * ((omega**2) * np.sin(phi) - alpha * np.cos(phi))

            F0[n * self.number_dof + 0, :] += Fx
            F0[n * self.number_dof + 1, :] += Fy

        return F0, theta, omega, alpha

    @check_units
    def run_unbalance_response(
        self,
        node,
        unbalance_magnitude,
        unbalance_phase,
        frequency=None,
        modes=None,
        cluster_points=False,
        num_modes=12,
        num_points=10,
        rtol=0.005,
        n_harmonics=None,
    ):
        """Unbalanced response for a mdof system.

        This method returns the unbalanced response for a mdof system
        given magnitide and phase of the unbalance, the node where it's
        applied and a frequency range.

        Available plotting methods:
            .plot()
            .plot_magnitude()
            .plot_phase()
            .plot_polar_bode()
            .plot_deflected_shape()
            .plot_bending_moment()
            .plot_deflected_shape_3d()
            .plot_deflected_shape_2d()

        Parameters
        ----------
        node : list, int
            Node where the unbalance is applied.
        unbalance_magnitude : list, float, pint.Quantity
            Unbalance magnitude (kg.m).
        unbalance_phase : list, float, pint.Quantity
            Unbalance phase (rad).
        frequency : list, pint.Quantity
            List with the desired range of frequencies (rad/s).
        modes : list, optional
            Modes that will be used to calculate the frequency response
            (all modes will be used if a list is not given).
        cluster_points : bool, optional
            boolean to activate the automatic frequency spacing method. If True, the
            method uses _clustering_points() to create an speed_range.
            Default is False
        num_points : int, optional
            The number of points generated per critical speed.
            The method set the same number of points for slightly less and slightly
            higher than the natural circular frequency. It means there'll be num_points
            greater and num_points smaller than a given critical speed.
            num_points may be between 2 and 12. Anything above this range defaults
            to 10 and anything below this range defaults to 4.
            The default is 10.
        num_modes
            The number of eigenvalues and eigenvectors to be calculated using ARPACK.
            It also defines the range for the output array, since the method generates
            points only for the critical speed calculated by run_critical_speed().
            Default is 12.
        rtol : float, optional
            Tolerance (relative) for termination. Applied to scipy.optimize.newton to
            calculate the approximated critical speeds.
            Default is 0.005 (0.5%).

        Returns
        -------
        results : ross.ForcedResponseResults
            For more information on attributes and methods available see:
            :py:class:`ross.ForcedResponseResults`

        Examples
        --------
        >>> import ross as rs
        >>> rotor = rs.rotor_example()
        >>> speed = np.linspace(0, 1000, 101)
        >>> response = rotor.run_unbalance_response(node=3,
        ...                                         unbalance_magnitude=10.0,
        ...                                         unbalance_phase=0.0,
        ...                                         frequency=speed)

        Return the response amplitude
        >>> abs(response.forced_resp) # doctest: +ELLIPSIS
        array([[0.00000000e+00, 5.06073311e-04, 2.10044826e-03, ...

        Return the response phase
        >>> np.angle(response.forced_resp) # doctest: +ELLIPSIS
        array([[ 0.        ,  0.        ,  0.        , ...

        Using clustered points option.
        Set `cluster_points=True` and choose how many modes the method must search and
        how many points to add just before and after each critical speed.

        >>> response2 = rotor.run_unbalance_response(
        ...     node=3, unbalance_magnitude=0.01, unbalance_phase=0.0, cluster_points=True, num_points=5
        ... )
        >>> response2.speed_range.shape
        (61,)

        plot unbalance response:
        >>> probe_node = 3
        >>> probe_angle = np.pi / 2
        >>> probe_tag = "my_probe"  # optional
        >>> fig = response.plot(probe=[rs.Probe(probe_node, probe_angle, tag=probe_tag)])

        plot response for major or minor axis:
        >>> probe_node = 3
        >>> probe_angle = "major"   # for major axis
        >>> # probe_angle = "minor" # for minor axis
        >>> probe_tag = "my_probe"  # optional
        >>> fig = response.plot(probe=[rs.Probe(probe_node, probe_angle, tag=probe_tag)])

        To plot velocity and acceleration responses, you must change amplitude_units
        from "[length]" units to "[length]/[time]" or "[length]/[time] ** 2" respectively
        Plotting velocity response
        >>> fig = response.plot(
        ...     probe=[rs.Probe(probe_node, probe_angle)],
        ...     amplitude_units="m/s"
        ... )

        Plotting acceleration response
        >>> fig = response.plot(
        ...     probe=[rs.Probe(probe_node, probe_angle)],
        ...     amplitude_units="m/s**2"
        ... )

        Plotting deflected shape configuration
        Speed value must be in speed_range.
        >>> value = 600
        >>> fig = response.plot_deflected_shape(speed=value)
        """
        if frequency is None:
            if cluster_points:
                frequency = self._clustering_points(num_modes, num_points, modes, rtol)

        if n_harmonics is None:
            force = np.zeros((self.ndof, len(frequency)), dtype=complex)

            try:
                for n, m, p in zip(node, unbalance_magnitude, unbalance_phase):
                    force += self._unbalance_force(n, m, p, frequency)
            except TypeError:
                force = self._unbalance_force(
                    node, unbalance_magnitude, unbalance_phase, frequency
                )

            # fmt: off
            ub = np.vstack((node, unbalance_magnitude, unbalance_phase))
            forced_response = self.run_forced_response(
                force, frequency, modes, cluster_points, num_modes, num_points, rtol, ub
            )
            # fmt: on

        else:
            hb = HarmonicBalance(self, n_harmonics)
            forced_response = hb.run_unbalance_response(
                node,
                unbalance_magnitude,
                unbalance_phase,
                frequency,
            )

        return forced_response

    def gravitational_force(self, g=-9.8065, direction="y", M=None, num_dof=None):
        """Compute the gravitational force vector for the system.

        Parameters
        ----------
        g : float, optional
            Acceleration due to gravity. Default is -9.8065 m/s².
        direction : {"x", "y", "z"}, optional
            Direction in which gravity acts. Default is "y".
        M : ndarray, optional
            Mass matrix of the system. If None, the internal mass matrix is used.
        num_dof : int, optional
            Number of degrees of freedom per node. If None, the internal value is used.

        Returns
        -------
        force : ndarray
            Gravitational force (weight) vector of shape `(ndof,)`.

        Examples
        --------
        >>> rotor = compressor_example()
        >>> force = rotor.gravitational_force()
        >>> force[:4]
        array([ 0.        , -3.12941854,  0.        ,  0.01851573])
        """
        idx = {"x": 0, "y": 1, "z": 2}

        if M is None:
            M = self.M()
            num_dof = self.number_dof

        gravity = np.zeros(len(M))
        gravity[idx[direction] :: num_dof] = g

        return M @ gravity

    def integrate_system(self, speed, F, t, **kwargs):
        """Time integration for a rotor system.

        This method returns the time response for a rotor given a force, time and
        speed based on time integration with the Newmark method.

        Parameters
        ----------
        speed : float or array_like
            Rotor speed.
        F : ndarray
            Force array (needs to have the same length as time array).
        t : ndarray
            Time array.
        **kwargs : optional
            Additional keyword arguments can be passed to define the parameters
            of the Newmark method if it is used (e.g. `gamma`, `beta`, `tol`, ...).
            See `newmark` for more details. Other optional arguments are listed
            below.
        num_modes : int, optional
            If `num_modes` is passed as argument, the pseudo-modal method is applied reducing
            the model to the chosen number of modes.
        add_to_RHS : callable, optional
            An optional function that computes and returns an additional array to be added to
            the right-hand side of the equation of motion. This function should take the time
            step number as argument, and can take optional arguments corresponding to the current
            state of the rotor system, including the displacements `disp_resp`, velocities
            `velc_resp`, and acceleration `accl_resp`. It should return an array of the same
            length as the degrees of freedom of the rotor system `rotor.ndof`. This function
            allows for the incorporation of supplementary terms or external effects in the rotor
            system dynamics beyond the specified force input during the time integration process.

        Returns
        -------
        t : ndarray
            Time values for the output.
        yout : ndarray
            System response.

        Examples
        --------
        >>> import ross as rs
        >>> rotor = rs.compressor_example()
        >>> size = 10000
        >>> node = 3
        >>> speed = 500.0
        >>> accel = 0.0
        >>> t = np.linspace(0, 10, size)
        >>> F = np.zeros((size, rotor.ndof))
        >>> F[:, rotor.number_dof * node + 0] = 10 * np.cos(2 * t)
        >>> F[:, rotor.number_dof * node + 1] = 10 * np.sin(2 * t)
        >>> t, yout = rotor.integrate_system(speed, F, t)
        Running direct method
        >>> yout[:, rotor.number_dof * node + 1] # doctest: +ELLIPSIS
        array([0.00000000e+00, 2.07239823e-10, 7.80952429e-10, ...,
               1.21848307e-07, 1.21957287e-07, 1.22065778e-07])
        """

        # Check if speed is array
        speed_is_array = isinstance(speed, Iterable)
        speed_ref = np.mean(speed) if speed_is_array else speed

        # Check if the pseudo-modal method has to be applied
        num_modes = kwargs.get("num_modes")

        if num_modes and num_modes > 0:
            kwargs.pop("num_modes")
            print("Running pseudo-modal method, number of modes =", num_modes)
            get_array = self._pseudo_modal(speed_ref, num_modes)
        else:
            print("Running direct method")
            return_array = lambda array: array
            get_array = [return_array for j in range(3)]

        # Assemble matrices
        M = get_array[0](kwargs.get("M", self.M()))
        C2 = get_array[0](kwargs.get("G", self.G()))
        K2 = get_array[0](kwargs.get("Ksdt", self.Ksdt()))
        F = get_array[1](F.T).T

        # Consider any additional RHS function (extra forces)
        add_to_RHS = kwargs.get("add_to_RHS")

        if add_to_RHS is None:
            forces = lambda step, **curr_state: F[step, :]
        else:
            forces = lambda step, **curr_state: F[step, :] + get_array[1](
                add_to_RHS(
                    step,
                    time_step=curr_state.get("dt"),
                    disp_resp=get_array[2](curr_state.get("y")),
                    velc_resp=get_array[2](curr_state.get("ydot")),
                    accl_resp=get_array[2](curr_state.get("y2dot")),
                )
            )

        # Depending on the conditions of the analysis,
        # one of the three options below will be chosen.
        if speed_is_array:
            accel = np.gradient(speed, t)

            brgs_with_var_coeffs = tuple(
                brg for brg in self.bearing_elements if brg.frequency is not None
            )

            if len(brgs_with_var_coeffs):  # Option 1
                if kwargs.get("C") or kwargs.get("K"):
                    raise Warning(
                        "The bearing coefficients vary with speed. Therefore, C and K matrices are not being replaced by the matrices defined as input arguments."
                    )

                C0 = self.C0
                K0 = self.K0

                def rotor_system(step, **current_state):
                    Cb, Kb = assemble_C_K_matrices(
                        brgs_with_var_coeffs, C0.copy(), K0.copy(), speed[step]
                    )

                    C1 = get_array[0](Cb)
                    K1 = get_array[0](Kb)

                    return (
                        M,
                        C1 + C2 * speed[step],
                        K1 + K2 * accel[step],
                        forces(step, **current_state),
                    )

            else:  # Option 2
                C1 = get_array[0](kwargs.get("C", self.C(speed_ref)))
                K1 = get_array[0](kwargs.get("K", self.K(speed_ref)))

                rotor_system = lambda step, **current_state: (
                    M,
                    C1 + C2 * speed[step],
                    K1 + K2 * accel[step],
                    forces(step, **current_state),
                )

        else:  # Option 3
            C1 = get_array[0](kwargs.get("C", self.C(speed_ref)))
            K1 = get_array[0](kwargs.get("K", self.K(speed_ref)))

            rotor_system = lambda step, **current_state: (
                M,
                C1 + C2 * speed_ref,
                K1,
                forces(step, **current_state),
            )

        size = len(M)
        response = newmark(rotor_system, t, size, **kwargs)
        yout = get_array[2](response.T).T
        return t, yout

    def time_response(self, speed, F, t, ic=None, method="default", **kwargs):
        """Time response for a rotor.

        This method returns the time response for a rotor
        given a force, time and initial conditions.

        Parameters
        ----------
        speed : float or array_like
            Rotor speed. Automatically, the Newmark method is chosen if `speed`
            has an array_like type.
        F : array
            Force array (needs to have the same length as time array).
        t : array
            Time array. (must have the same length than lti.B matrix)
        ic : array, optional
            The initial conditions on the state vector (zero by default).
        method : str, optional
            The Newmark method can be chosen by setting `method='newmark'`.
        **kwargs : optional
            Additional keyword arguments can be passed to define the parameters
            of the Newmark method if it is used (e.g. gamma, beta, tol, ...).
            See `ross.utils.newmark` for more details.
            Other keyword arguments can also be passed to be used in numerical
            integration (e.g. num_modes, add_to_RHS).
            See `Rotor.integrate_system` for more details.

        Returns
        -------
        t : array
            Time values for the output.
        yout : array
            System response.
        xout : array
            Time evolution of the state vector.

        Examples
        --------
        >>> rotor = rotor_example()
        >>> speed = 0
        >>> size = 28
        >>> t = np.linspace(0, 5, size)
        >>> F = np.ones((size, rotor.ndof))
        >>> rotor.time_response(speed, F, t) # doctest: +ELLIPSIS
        (array([0.        , 0.18518519, 0.37037037, ...
        """

        if isinstance(speed, Iterable) or method.lower() == "newmark":
            t_, yout = self.integrate_system(speed, F, t, **kwargs)
            return t_, yout, []

        else:
            lti = self._lti(speed)
            return signal.lsim(lti, F, t, X0=ic)

    def plot_rotor(self, nodes=1, check_sld=False, length_units="m", **kwargs):
        """Plot a rotor object.

        This function will take a rotor object and plot its elements representation
        using Plotly.

        Parameters
        ----------
        nodes : int, optional
            Increment that will be used to plot nodes label.
        check_sld : bool
            If True, checks the slenderness ratio for each element.
            The shaft elements which has a slenderness ratio < 1.6 will be displayed in
            yellow color.
        length_units : str, optional
            length units to length and diameter.
            Default is 'm'.
        kwargs : optional
            Additional key word arguments can be passed to change the plot layout only
            (e.g. width=1000, height=800, ...).
            *See Plotly Python Figure Reference for more information.

        Returns
        -------
        fig : plotly.graph_objects.Figure
            The figure object with the rotor representation.

        Example
        -------
        >>> import ross as rs
        >>> rotor = rs.rotor_example()
        >>> figure = rotor.plot_rotor()
        """
        SR = [
            shaft.slenderness_ratio
            for shaft in self.shaft_elements
            if shaft.slenderness_ratio < 1.6
        ]

        if check_sld:
            if len(SR):
                warnings.warn(
                    "The beam elements "
                    + str(SR)
                    + " have slenderness ratio (G*A*L^2 / EI) of less than 1.6."
                    + " Results may not converge correctly"
                )

        nodes_pos = Q_(self.nodes_pos, "m").to(length_units).m
        nodes_o_d = Q_(self.nodes_o_d, "m").to(length_units).m
        center_line_pos = Q_(self.center_line_pos, "m").to(length_units).m

        fig = go.Figure()

        # plot shaft centerline
        fig.add_shape(
            x0=0,
            x1=1,
            y0=0,
            y1=0,
            xref="paper",
            yref="y",
            layer="below",
            opacity=0.7,
            type="line",
            line=dict(width=3.0, color="black", dash="dashdot"),
        )

        # plot nodes icons
        text = []
        x_pos = []
        y_pos = np.linspace(0, 0, len(nodes_pos[::nodes]))
        for i, position in enumerate(nodes_pos[::nodes]):
            node = self.nodes[i]
            text.append("{}".format(node * nodes))
            x_pos.append(position)
            y_pos[i] = center_line_pos[i]

        fig.add_trace(
            go.Scatter(
                x=x_pos,
                y=y_pos,
                text=text,
                mode="markers+text",
                marker=dict(
                    opacity=0.7,
                    size=20,
                    color="#ffcc99",
                    line=dict(width=1.0, color="black"),
                ),
                showlegend=False,
                hoverinfo="none",
            )
        )

        # plot shaft elements
        for sh_elm in self.shaft_elements:
            i = self.nodes.index(sh_elm.n)
            z_pos = self.nodes_pos[i]
            yc_pos = self.center_line_pos[i]

            position = (z_pos, yc_pos)
            fig = sh_elm._patch(position, check_sld, fig, length_units)

        mean_od = np.mean(nodes_o_d)
        # plot disk elements

        # calculate scale factor if disks have scale_factor='mass'
        if self.disk_elements:
            scaled_disks = [
                disk for disk in self.disk_elements if disk.scale_factor == "mass"
            ]
            if scaled_disks:
                max_mass = max([disk.m for disk in scaled_disks])
                for disk in scaled_disks:
                    f = disk.m / max_mass
                    disk._scale_factor_calculated = (1 - f) * 0.5 + f * 1.0

            for disk in self.disk_elements:
                scale_factor = disk.scale_factor
                if scale_factor == "mass":
                    scale_factor = disk._scale_factor_calculated
                step = scale_factor * mean_od

                z_pos = (
                    Q_(self.df[self.df.tag == disk.tag]["nodes_pos_l"].values[0], "m")
                    .to(length_units)
                    .m
                )
                y_pos = (
                    Q_(self.df[self.df.tag == disk.tag]["y_pos"].values[0], "m")
                    .to(length_units)
                    .m
                )
                yc_pos = center_line_pos[self.nodes.index(disk.n)]
                position = (z_pos, y_pos, yc_pos, step)
                fig = disk._patch(position, fig)

        # plot bearings
        for bearing in self.bearing_elements:
            z_pos = (
                Q_(self.df[self.df.tag == bearing.tag]["nodes_pos_l"].values[0], "m")
                .to(length_units)
                .m
            )
            y_pos = (
                Q_(self.df[self.df.tag == bearing.tag]["y_pos"].values[0], "m")
                .to(length_units)
                .m
            )
            y_pos_sup = (
                Q_(self.df[self.df.tag == bearing.tag]["y_pos_sup"].values[0], "m")
                .to(length_units)
                .m
            )
            node = bearing.n
            if node in self.link_nodes:
                node = self._find_linked_bearing_node(node)
            yc_pos = center_line_pos[self.nodes.index(node)]

            position = (z_pos, y_pos, y_pos_sup, yc_pos)
            bearing._patch(position, fig)

        # plot point mass
        for p_mass in self.point_mass_elements:
            z_pos = (
                Q_(self.df[self.df.tag == p_mass.tag]["nodes_pos_l"].values[0], "m")
                .to(length_units)
                .m
            )
            y_pos = (
                Q_(self.df[self.df.tag == p_mass.tag]["y_pos"].values[0], "m")
                .to(length_units)
                .m
            )
            node = p_mass.n
            if node in self.link_nodes:
                node = self._find_linked_bearing_node(node)
            yc_pos = center_line_pos[self.nodes.index(node)]

            position = (z_pos, y_pos, yc_pos)
            fig = p_mass._patch(position, fig)

        fig.update_xaxes(
            title_text=f"Axial location ({length_units})",
            showgrid=False,
            mirror=True,
            scaleanchor="y",
            scaleratio=1.5,
        )
        fig.update_yaxes(
            title_text=f"Shaft radius ({length_units})",
            showgrid=False,
            mirror=True,
        )
        kwargs["title"] = kwargs.get("title", "Rotor Model")
        fig.update_layout(**kwargs)

        return fig

    @check_units
    def run_campbell(
        self, speed_range, frequencies=6, frequency_type="wd", torsional_analysis=False
    ):
        """Calculate the Campbell diagram.

        This function will calculate the damped natural frequencies
        for a speed range.

        Available plotting methods:
            .plot()

        Parameters
        ----------
        speed_range : array, pint.Quantity
            Array with the speed range in rad/s.
        frequencies : int, optional
            Number of frequencies that will be calculated.
            Default is 6.
        frequency_type : str, optional
            Choose between displaying results related to the undamped natural
            frequencies ("wn") or damped natural frequencies ("wd").
            The default is "wd".
        torsional_analysis : bool, optional
            If True, performs a separate torsional analysis and returns the
            respective modes in the Campbell diagram. In this case, a system
            with only torsional degrees of freedom is considered, thus
            disregarding coupled modes (lateral + torsional). Default is False.

        Returns
        -------
        results : ross.CampbellResults
            For more information on attributes and methods available see:
            :py:class:`ross.CampbellResults`

        Examples
        --------
        >>> import ross as rs
        >>> rotor1 = rs.rotor_example()
        >>> speed = np.linspace(0, 400, 11)

        Diagram with undamped natural frequencies
        >>> camp = rotor1.run_campbell(speed, frequency_type="wn")

        Diagram with damped natural frequencies
        >>> camp = rotor1.run_campbell(speed)

        Plotting Campbell Diagram
        >>> fig = camp.plot()
        """

        # store in results [speeds(x axis), frequencies[0] or logdec[1] or
        # whirl[2](y axis), 3]
        self._check_frequency_array(speed_range)

        results = np.zeros([len(speed_range), frequencies, 4])

        # MAC criterion to track modes
        def MAC(u, v):
            H = lambda a: a.T.conj()
            return np.absolute((H(u) @ v) ** 2 / ((H(u) @ u) * (H(v) @ v)))

        num_modes = 2 * (frequencies + 2)  # ensure to get the right modes
        evec_size = int(num_modes / 2)
        mode_order = np.arange(evec_size)
        threshold = 0.9
        evec_u = []

        modal_results = {}
        for i, w in enumerate(speed_range):
            modal = self.run_modal(speed=w, num_modes=num_modes)
            modal_results[w] = modal

            evec_v = modal.evectors[:, :evec_size]

            if i > 0:
                macs = np.zeros((evec_size, evec_size))
                for u in enumerate(evec_u.T):
                    for v in enumerate(evec_v.T):
                        macs[u[0], v[0]] = MAC(u[1], v[1])

                mask = macs > threshold
                found_order = np.where(
                    mask.any(axis=1), np.argmax(macs * mask, axis=1), -1
                )
                modes_not_found = np.where(found_order == -1)[0]

                if len(modes_not_found):
                    missing_modes = sorted(set(mode_order) - set(found_order))
                    found_order[modes_not_found] = missing_modes[: len(modes_not_found)]

                if not (found_order == mode_order).all():
                    modal.evectors = modal.evectors[:, found_order]
                    modal.evalues = modal.evalues[found_order]
                    modal.wd = modal.wd[found_order]
                    modal.wn = modal.wn[found_order]
                    modal.log_dec = modal.log_dec[found_order]
                    modal.damping_ratio = modal.damping_ratio[found_order]
                    modal.shapes = list(np.array(modal.shapes)[found_order])

            evec_u = modal.evectors[:, :evec_size]

            if frequency_type == "wd":
                results[i, :, 0] = modal.wd[:frequencies]
                results[i, :, 1] = modal.log_dec[:frequencies]
                results[i, :, 2] = modal.damping_ratio[:frequencies]
                results[i, :, 3] = modal.whirl_values()[:frequencies]
            else:
                idx = modal.wn.argsort()
                results[i, :, 0] = modal.wn[idx][:frequencies]
                results[i, :, 1] = modal.log_dec[idx][:frequencies]
                results[i, :, 2] = modal.damping_ratio[idx][:frequencies]
                results[i, :, 3] = modal.whirl_values()[idx][:frequencies]

        if torsional_analysis:
            rotor_t = convert_6dof_to_torsional(self)
            campbell_t = rotor_t.run_campbell(
                speed_range=speed_range,
                frequencies=int(frequencies / 6),
                frequency_type=frequency_type,
            )

        results = CampbellResults(
            speed_range=speed_range,
            wd=results[..., 0],
            log_dec=results[..., 1],
            damping_ratio=results[..., 2],
            whirl_values=results[..., 3],
            modal_results=modal_results,
            number_dof=self.number_dof,
            run_modal=lambda w: self.run_modal(speed=w, num_modes=num_modes),
            campbell_torsional=campbell_t if torsional_analysis else None,
        )

        return results

    def run_ucs(
        self,
        stiffness_range=None,
        bearing_frequency_range=None,
        num_modes=16,
        num=20,
        synchronous=False,
        **kwargs,
    ):
        """Run Undamped Critical Speeds analyzes.

        This method will run the undamped critical speed analyzes for a given range
        of stiffness values. If the range is not provided, the bearing
        stiffness at rated speed will be used to create a range.

        Parameters
        ----------
        stiffness_range : tuple, optional
            Tuple with (start, end) for stiffness range in a log scale.
            In linear space, the sequence starts at ``base ** start``
            (`base` to the power of `start`) and ends with ``base ** stop``
            (see `endpoint` below). Here base is 10.0.
        bearing_frequency_range : tuple, optional
            The bearing frequency range used to calculate the intersection points.
            In some cases bearing coefficients will have to be extrapolated.
            The default is None. In this case the bearing frequency attribute is used.
        num_modes : int, optional
            Number of modes to be calculated. This uses scipy.sparse.eigs method.
            Default is 16. In this case 4 modes are plotted, since for each pair
            of eigenvalues calculated we have one wn, and we show only the
            forward mode in the plots.
        num : int
            Number of steps in the range.
            Default is 20.
        synchronous : bool, optional
            If True a synchronous analysis is carried out according to :cite:`rouch1980dynamic`.
            Default is False.

        Returns
        -------
        results : ross.UCSResults
            For more information on attributes and methods available see:
            :py:class:`ross.UCSResults`
        """
        if stiffness_range is None:
            if self.rated_w is not None:
                bearing = self.bearing_elements[0]
                k = bearing.kxx_interpolated(self.rated_w)
                k = int(np.log10(k))
                stiffness_range = (k - 3, k + 3)
            else:
                stiffness_range = (6, 11)

        if bearing_frequency_range:
            bearing_frequency_range = np.linspace(
                bearing_frequency_range[0], bearing_frequency_range[1], 30
            )

        stiffness_log = np.logspace(*stiffness_range, num=num)
        # for each pair of eigenvalues calculated we have one wn, and we show only
        # the forward mode in the plots, therefore we have num_modes / 2 / 2
        rotor_wn = np.zeros((num_modes // 2 // 2, len(stiffness_log)))

        # ensure that no proportional damping is considered
        shaft_elements = deepcopy(self.shaft_elements)
        for sh in shaft_elements:
            sh.alpha = sh.beta = 0

        # exclude the seals
        bearings_elements = [
            b for b in self.bearing_elements if not isinstance(b, SealElement)
        ]

        for i, k in enumerate(stiffness_log):
            bearings = [
                BearingElement(b.n, kxx=k, cxx=0)
                for b in bearings_elements
                if b.n not in self.link_nodes
            ]

            rotor = convert_6dof_to_4dof(
                self.__class__(
                    shaft_elements=shaft_elements,
                    disk_elements=self.disk_elements,
                    bearing_elements=bearings,
                )
            )

            modal = rotor.run_modal(
                speed=0, num_modes=num_modes, synchronous=synchronous
            )
            try:
                rotor_wn[:, i] = modal.wn[::2]
            except ValueError:
                rotor_wn[:, i] = modal.wn[::2][:-1]

        bearing0 = bearings_elements[0]

        # if bearing does not have constant coefficient, check intersection points
        if bearing_frequency_range is None:
            if bearing0.frequency is None:
                bearing_frequency_margin = rotor_wn.min() * 0.1
                bearing_frequency_range = np.linspace(
                    rotor_wn.min() - bearing_frequency_margin,
                    rotor_wn.max() + bearing_frequency_margin,
                    10,
                )
            else:
                bearing_frequency_range = bearing0.frequency

        # calculate interception points
        intersection_points = {"x": [], "y": []}

        # save critical mode shapes in the results
        critical_points_modal = []

        coeffs = (
            ["kxx"] if np.array_equal(bearing0.kxx, bearing0.kyy) else ["kxx", "kyy"]
        )

        for wn in rotor_wn:
            for coeff in coeffs:
                x1 = stiffness_log
                y1 = wn
                x2 = getattr(bearing0, f"{coeff}_interpolated")(bearing_frequency_range)
                y2 = bearing_frequency_range
                x, y = intersection(x1, y1, x2, y2)

                if len(x) > 0:
                    for k, speed in zip(x, y):
                        intersection_points["x"].append(float(k))
                        intersection_points["y"].append(float(speed))

                        # create bearing
                        bearings = [
                            BearingElement(b.n, kxx=k, cxx=0, n_link=b.n_link)
                            for b in bearings_elements
                        ]

                        for b in bearings:
                            if b.n in self.link_nodes:
                                node = self._find_linked_bearing_node(b.n)
                                linked_bearing = [b for b in bearings if b.n == node][0]

                                kxx_brg = np.array(linked_bearing.kxx)
                                kyy_brg = np.array(linked_bearing.kyy)
                                kxx_add = np.array(b.kxx)
                                kyy_add = np.array(b.kyy)

                                with np.errstate(divide="ignore"):
                                    kxx_eq = 1 / (1 / kxx_brg + 1 / kxx_add)
                                    kyy_eq = 1 / (1 / kyy_brg + 1 / kyy_add)
                                    kxx_eq[np.isinf(kxx_eq)] = 0
                                    kyy_eq[np.isinf(kyy_eq)] = 0

                                linked_bearing.kxx = list(kxx_eq)
                                linked_bearing.kyy = list(kyy_eq)

                        bearings = [
                            b
                            for b in bearings
                            if b.n not in self.link_nodes
                            and setattr(b, "n_link", None) is None
                        ]

                        # create rotor
                        rotor_critical = convert_6dof_to_4dof(
                            Rotor(
                                shaft_elements=shaft_elements,
                                disk_elements=self.disk_elements,
                                bearing_elements=bearings,
                            )
                        )

                        modal_critical = rotor_critical.run_modal(speed=speed)
                        critical_points_modal.append(modal_critical)

        results = UCSResults(
            stiffness_range,
            stiffness_log,
            bearing_frequency_range,
            rotor_wn,
            bearing0,
            intersection_points,
            critical_points_modal,
        )

        return results

    def run_level1(self, n=5, stiffness_range=None, num=5, **kwargs):
        """Plot level 1 stability analysis.

        This method will plot the stability 1 analysis for a
        given stiffness range.

        Parameters
        ----------
        n : int
            Number of steps in the range.
            Default is 5.
        stiffness_range : tuple, optional
            Tuple with (start, end) for stiffness range.
            This will be used to create an evenly numbers spaced evenly on a log scale
            to create a better visualization (see np.logspace).
        kwargs : optional
            Additional key word arguments can be passed to change the plot layout only
            (e.g. width=1000, height=800, ...).
            *See Plotly Python Figure Reference for more information.

        Returns
        -------
        results : ross.Level1Results
            For more information on attributes and methods available see:
            :py:class:`ross.Level1Results`

        Example
        -------
        >>> i_d = 0
        >>> o_d = 0.05
        >>> n = 6
        >>> L = [0.25 for _ in range(n)]
        >>> shaft_elem = [
        ...     ShaftElement(
        ...         l, i_d, o_d, material=steel, shear_effects=True,
        ...         rotary_inertia=True, gyroscopic=True
        ...     )
        ...     for l in L
        ... ]
        >>> disk0 = DiskElement.from_geometry(
        ...     n=2, material=steel, width=0.07, i_d=0.05, o_d=0.28
        ... )
        >>> disk1 = DiskElement.from_geometry(
        ...     n=4, material=steel, width=0.07, i_d=0.05, o_d=0.28
        ... )
        >>> stfx = 1e6
        >>> stfy = 0.8e6
        >>> bearing0 = BearingElement(0, kxx=stfx, kyy=stfy, cxx=0)
        >>> bearing1 = BearingElement(6, kxx=stfx, kyy=stfy, cxx=0)
        >>> rotor = Rotor(shaft_elem, [disk0, disk1], [bearing0, bearing1], rated_w=0)
        >>> level1 = rotor.run_level1(n=0, stiffness_range=(1e6, 1e11))
        >>> fig = level1.plot()
        """
        if stiffness_range is None:
            if self.rated_w is not None:
                bearing = self.bearing_elements[0]
                k = bearing.kxx.interpolated(self.rated_w)
                k = int(np.log10(k))
                stiffness_range = (k - 3, k + 3)
            else:
                stiffness_range = (6, 11)

        stiffness = np.linspace(*stiffness_range, num)
        log_dec = np.zeros(len(stiffness))

        # set rotor speed to mcs
        speed = self.rated_w
        modal = self.run_modal(speed=speed)

        for i, Q in enumerate(stiffness):
            bearings = [copy(b) for b in self.bearing_elements]
            cross_coupling = bearings[0].__class__(n=n, kxx=0, cxx=0, kxy=Q, kyx=-Q)
            bearings.append(cross_coupling)

            rotor = self.__class__(self.shaft_elements, self.disk_elements, bearings)

            modal = rotor.run_modal(speed=speed)
            non_backward = modal.whirl_direction() != "Backward"
            log_dec[i] = modal.log_dec[non_backward][0]

        results = Level1Results(stiffness, log_dec)

        return results

    @check_units
    def run_time_response(
        self, speed, F, t, method="default", n_harmonics=None, **kwargs
    ):
        """Calculate the time response.

        This function will take a rotor object and calculate its time response
        given a force and a time.

        Available plotting methods:
            .plot_1d()
            .plot_2d()
            .plot_3d()

        Parameters
        ----------
        speed : float or array_like, pint.Quantity
            Rotor speed. Automatically, the Newmark method is chosen if `speed`
            has an array_like type.
        F : array
            Force array (needs to have the same number of rows as time array).
            Each column corresponds to a dof and each row to a time.
        t : array
            Time array.
        method : str, optional
            The Newmark method can be chosen by setting `method='newmark'`.
        **kwargs : optional
            Additional keyword arguments can be passed to define the parameters
            of the Newmark method if it is used (e.g. gamma, beta, tol, ...).
            See `ross.utils.newmark` for more details.
            Other keyword arguments can also be passed to be used in numerical
            integration (e.g. num_modes, add_to_RHS).
            See `Rotor.integrate_system` for more details.

        Returns
        -------
        results : ross.TimeResponseResults
            For more information on attributes and methods available see:
            :py:class:`ross.TimeResponseResults`

        Examples
        --------
        >>> from ross.probe import Probe
        >>> rotor = rotor_example()
        >>> speed = 500.0
        >>> size = 1000
        >>> node = 3
        >>> probe1 = Probe(3, 0)
        >>> t = np.linspace(0, 10, size)
        >>> F = np.zeros((size, rotor.ndof))
        >>> F[:, rotor.number_dof * node + 0] = 10 * np.cos(2 * t)
        >>> F[:, rotor.number_dof * node + 1] = 10 * np.sin(2 * t)
        >>> response = rotor.run_time_response(speed, F, t)
        >>> response.yout[:, rotor.number_dof * node + 1] # doctest: +ELLIPSIS
        array([ 0.00000000e+00,  1.86686693e-07,  8.39130663e-07, ...
        >>> # plot time response for a given probe:
        >>> fig1 = response.plot_1d(probe=[probe1])
        >>> # plot orbit response - plotting 2D nodal orbit:
        >>> fig2 = response.plot_2d(node=node)
        >>> # plot orbit response - plotting 3D orbits - full rotor model:
        >>> fig3 = response.plot_3d()
        """
        if isinstance(speed, Iterable) or n_harmonics is None:
            t_, yout, xout = self.time_response(speed, F, t, method=method, **kwargs)
            results = TimeResponseResults(self, t, yout, xout)

        else:
            hb = HarmonicBalance(self, n_harmonics)
            results = hb.run_time_response(speed, F, t)

        return results

    @check_units
    def run_misalignment(
        self,
        node,
        unbalance_magnitude,
        unbalance_phase,
        speed,
        t,
        coupling="flex",
        **kwargs,
    ):
        """Run analysis for the rotor system with misalignment given an
        unbalance force.

        Misalignment object is instantiated and system's time response is simulated.
        There are two types of coupling: flexible (flex) and rigid, each with distinct
        parameters. These parameters are passed to the respective method through **kwargs.

        Parameters
        ----------
        node : list, int
            Node where the unbalance is applied.
        unbalance_magnitude : list, float, pint.Quantity
            Unbalance magnitude (kg.m).
        unbalance_phase : list, float, pint.Quantity
            Unbalance phase (rad).
        speed : float or array_like, pint.Quantity
            Rotor speed.
        F : array
            Force array (needs to have the same number of rows as time array).
            Each column corresponds to a dof and each row to a time.
        t : array
            Time array.
        coupling : str
            Coupling type. The avaible types are: "flex" and "rigid".
            Default is "flex".

        **kwargs : dictionary
            If coupling = "flex", **kwargs receives:
                n : float
                    Number of shaft element where the misalignment is ocurring.
                mis_type: string
                    Name of the chosen misalignment type.
                    The avaible types are: "parallel", "angular" and "combined".
                mis_distance_x : float, pint.Quantity
                    Parallel misalignment distance between driving rotor and driven
                    rotor along X direction.
                mis_distance_y : float, pint.Quantity
                    Parallel misalignment distance between driving rotor and driven
                    rotor along Y direction.
                mis_angle : float, pint.Quantity
                    Angular misalignment angle.
                radial_stiffness : float, pint.Quantity
                    Radial stiffness of flexible coupling.
                bending_stiffness : float, pint.Quantity
                    Bending stiffness of flexible coupling. Provide if mis_type is
                    "angular" or "combined".
                input_torque : float, pint.Quantity
                    Driving torque. Default is 0.
                load_torque : float, pint.Quantity
                    Driven torque. Default is 0.

            If coupling = "rigid", **kwargs receives:
                n : float
                    Number of shaft element where the misalignment is ocurring.
                mis_distance : float, pint.Quantity
                    Parallel misalignment distance between driving rotor and driven rotor.
                input_torque : float, pint.Quantity
                    Driving torque. Default is 0.
                load_torque : float, pint.Quantity
                    Driven torque. Default is 0.

            Additional keyword arguments can be passed to define the parameters
            of the Newmark method if it is used (e.g. gamma, beta, tol, ...).
            See `ross.utils.newmark` for more details.
            Other keyword arguments can also be passed to be used in numerical
            integration (e.g. num_modes).
            See `Rotor.integrate_system` for more details.

        Returns
        -------
        results : ross.TimeResponseResults
            For more information on attributes and methods available see:
            :py:class:`ross.TimeResponseResults`

        Examples
        --------
        >>> import ross as rs
        >>> from ross.probe import Probe
        >>> from ross.units import Q_
        >>> rotor = rotor_example_with_damping()
        >>> n1 = rotor.disk_elements[0].n
        >>> n2 = rotor.disk_elements[1].n
        >>> results = rotor.run_misalignment(
        ...    node=[n1, n2],
        ...    unbalance_magnitude=[5e-4, 0],
        ...    unbalance_phase=[-np.pi / 2, 0],
        ...    speed=Q_(1200, "RPM"),
        ...    t=np.arange(0, 0.5, 0.0001),
        ...    coupling="rigid",
        ...    n=0,
        ...    mis_distance=2e-4,
        ...    input_torque=0,
        ...    load_torque=0,
        ...    num_modes=12,  # Pseudo-modal method
        ... )
        Running pseudo-modal method, number of modes = 12
        >>> probe1 = Probe(14, 0)
        >>> probe2 = Probe(22, 0)
        >>> fig1 = results.plot_1d([probe1, probe2])
        >>> fig2 = results.plot_dfft(
        ...     [probe1, probe2],
        ...     frequency_range=Q_((0, 200), "Hz"),
        ...     yaxis_type="log",
        ... )
        """

        if coupling == "flex":
            fault = MisalignmentFlex(
                self,
                n=kwargs.get("n"),
                mis_type=kwargs.get("mis_type"),
                mis_distance_x=kwargs.get("mis_distance_x"),
                mis_distance_y=kwargs.get("mis_distance_y"),
                mis_angle=kwargs.get("mis_angle"),
                radial_stiffness=kwargs.get("radial_stiffness"),
                bending_stiffness=kwargs.get("bending_stiffness"),
                input_torque=kwargs.get("input_torque", 0),
                load_torque=kwargs.get("load_torque", 0),
            )

        elif coupling == "rigid":
            fault = MisalignmentRigid(
                self,
                n=kwargs.get("n"),
                mis_distance=kwargs.get("mis_distance"),
                input_torque=kwargs.get("input_torque", 0),
                load_torque=kwargs.get("load_torque", 0),
            )

        else:
            raise Exception("Check the choosed coupling type!")

        results = fault.run(
            node, unbalance_magnitude, unbalance_phase, speed, t, **kwargs
        )

        return results

    @check_units
    def run_rubbing(
        self,
        n,
        distance,
        contact_stiffness,
        contact_damping,
        friction_coeff,
        node,
        unbalance_magnitude,
        unbalance_phase,
        speed,
        t,
        torque=False,
        **kwargs,
    ):
        """Run analysis for the rotor system with rubbing given an unbalance force.

        Rubbing object is instantiated and system's time response is simulated.

        Parameters
        ----------
        n : int
            Number of shaft element where rubbing is ocurring.
        distance : float, pint.Quantity
            Distance between the housing and shaft surface.
        contact_stiffness : float, pint.Quantity
            Contact stiffness.
        contact_damping : float, pint.Quantity
            Contact damping.
        friction_coeff : float
            Friction coefficient.
        node : list, int
            Node where the unbalance is applied.
        unbalance_magnitude : list, float, pint.Quantity
            Unbalance magnitude (kg.m).
        unbalance_phase : list, float, pint.Quantity
            Unbalance phase (rad).
        speed : float or array_like, pint.Quantity
            Rotor speed.
        F : array
            Force array (needs to have the same number of rows as time array).
            Each column corresponds to a dof and each row to a time.
        t : array
            Time array.
        torque : bool, optional
            If True a torque is considered by rubbing.
            Default is False.
        **kwargs : optional
            Additional keyword arguments can be passed to define the parameters
            of the Newmark method if it is used (e.g. gamma, beta, tol, ...).
            See `ross.utils.newmark` for more details.
            Other keyword arguments can also be passed to be used in numerical
            integration (e.g. num_modes).
            See `Rotor.integrate_system` for more details.

        Returns
        -------
        results : ross.TimeResponseResults
            For more information on attributes and methods available see:
            :py:class:`ross.TimeResponseResults`

        Examples
        --------
        >>> import ross as rs
        >>> from ross.units import Q_
        >>> from ross.probe import Probe
        >>> rotor = rotor_example_with_damping()
        >>> n1 = rotor.disk_elements[0].n
        >>> n2 = rotor.disk_elements[1].n
        >>> results = rotor.run_rubbing(
        ...    n=12,
        ...    distance=7.95e-5,
        ...    contact_stiffness=1.1e6,
        ...    contact_damping=40,
        ...    friction_coeff=0.3,
        ...    torque=False,
        ...    node=[n1, n2],
        ...    unbalance_magnitude=[5e-4, 0],
        ...    unbalance_phase=[-np.pi / 2, 0],
        ...    speed=Q_(1200, "RPM"),
        ...    t=np.arange(0, 0.5, 0.0001),
        ...    num_modes=12,  # Pseudo-modal method
        ... )
        Running pseudo-modal method, number of modes = 12
        >>> probe1 = Probe(14, 0)
        >>> probe2 = Probe(22, 0)
        >>> fig1 = results.plot_1d([probe1, probe2])
        >>> fig2 = results.plot_dfft(
        ...     [probe1, probe2],
        ...     frequency_range=Q_((0, 200), "Hz"),
        ...     yaxis_type="log",
        ... )
        """
        fault = Rubbing(
            self,
            n,
            distance,
            contact_stiffness,
            contact_damping,
            friction_coeff,
            torque=torque,
        )

        results = fault.run(
            node, unbalance_magnitude, unbalance_phase, speed, t, **kwargs
        )

        return results

    @check_units
    def run_crack(
        self,
        n,
        depth_ratio,
        node,
        unbalance_magnitude,
        unbalance_phase,
        speed,
        t,
        crack_model="Mayes",
        cross_divisions=None,
        **kwargs,
    ):
        """Run analysis for the rotor system with crack given an unbalance force.

        Crack object is instantiated and system's time response is simulated.

        Parameters
        ----------
        n : float
            Element number where the crack is located.
        depth_ratio : float
            Crack depth ratio related to the diameter of the crack container element.
            A depth value of 0.1 is equal to 10%, 0.2 equal to 20%, and so on.
        node : list, int
            Node where the unbalance is applied.
        unbalance_magnitude : list, float, pint.Quantity
            Unbalance magnitude (kg.m).
        unbalance_phase : list, float, pint.Quantity
            Unbalance phase (rad).
        speed : float or array_like, pint.Quantity
            Rotor speed.
        F : array
            Force array (needs to have the same number of rows as time array).
            Each column corresponds to a dof and each row to a time.
        t : array
            Time array.
        crack_model : string, optional
            String containing type of crack model chosed. The available types are: "Mayes",
            "Gasch", "Flex Open" and "Flex Breathing". Default is "Mayes".
        cross_divisions: float, optional
            Number of square divisions into which the cross-section of the cracked element
            will be divided in the analysis conducted for the Flex Breathing model.
        **kwargs : optional
            Additional keyword arguments can be passed to define the parameters
            of the Newmark method if it is used (e.g. gamma, beta, tol, ...).
            See `ross.utils.newmark` for more details.
            Other keyword arguments can also be passed to be used in numerical
            integration (e.g. num_modes).
            See `Rotor.integrate_system` for more details.

        Returns
        -------
        results : ross.TimeResponseResults
            For more information on attributes and methods available see:
            :py:class:`ross.TimeResponseResults`

        Examples
        --------
        >>> import ross as rs
        >>> from ross.probe import Probe
        >>> from ross.units import Q_
        >>> rotor = rs.rotor_example_with_damping()
        >>> n1 = rotor.disk_elements[0].n
        >>> n2 = rotor.disk_elements[1].n
        >>> results = rotor.run_crack(
        ...    n=18,
        ...    depth_ratio=0.2,
        ...    node=[n1, n2],
        ...    unbalance_magnitude=[5e-4, 0],
        ...    unbalance_phase=[-np.pi / 2, 0],
        ...    crack_model="Mayes",
        ...    speed=Q_(1200, "RPM"),
        ...    t=np.arange(0, 0.5, 0.0001),
        ...    num_modes=12, # Pseudo-modal method
        ... )
        Running pseudo-modal method, number of modes = 12
        >>> probe1 = Probe(14, 0)
        >>> probe2 = Probe(22, 0)
        >>> fig1 = results.plot_1d([probe1, probe2])
        >>> fig2 = results.plot_dfft(
        ...     [probe1, probe2],
        ...     frequency_range=Q_((0, 200), "Hz"),
        ...     yaxis_type="log",
        ... )
        """
        fault = Crack(self, n, depth_ratio, crack_model, cross_divisions)

        results = fault.run(
            node, unbalance_magnitude, unbalance_phase, speed, t, **kwargs
        )

        return results

    def save_mat(self, file, speed, frequency=None):
        """Save matrices and rotor model to a .mat file.

        Parameters
        ----------
        file : str, pathlib.Path

        speed: float
            Rotor speed.
        frequency: float, optional
            Excitation frequency.
            Default is rotor speed.

        Examples
        --------
        >>> from tempfile import tempdir
        >>> from pathlib import Path
        >>> # create path for temporary file
        >>> file = Path(tempdir) / 'new_matrices'
        >>> rotor = rotor_example()
        >>> rotor.save_mat(file, speed=0)
        """
        if frequency is None:
            frequency = speed

        dic = {
            "M": self.M(frequency),
            "K": self.K(frequency),
            "C": self.C(frequency),
            "G": self.G(),
            "nodes": self.nodes_pos,
        }

        sio.savemat(file, dic)

    def save(self, file):
        """Save the rotor to a .toml file.

        Parameters
        ----------
        file : str or pathlib.Path

        Examples
        --------
        >>> from tempfile import tempdir
        >>> from pathlib import Path
        >>> # create path for temporary file
        >>> file = Path(tempdir) / 'rotor.toml'
        >>> rotor = rotor_example()
        >>> rotor.save(file)
        """
        with open(file, "w") as f:
            toml.dump({"parameters": self.parameters}, f)
        for el in self.elements:
            el.save(file)

    @classmethod
    def load(cls, file):
        """Load rotor from toml file.

        Parameters
        ----------
        file : str or pathlib.Path
            String or Path for a .toml file.

        Returns
        -------
        rotor : ross.rotor.Rotor

        Example
        -------
        >>> from tempfile import tempdir
        >>> from pathlib import Path
        >>> # create path for temporary file
        >>> file = Path(tempdir) / 'new_rotor1.toml'
        >>> rotor1 = rotor_example()
        >>> rotor1.save(file)
        >>> rotor2 = Rotor.load(file)
        >>> rotor1 == rotor2
        True
        """
        data = toml.load(file)
        parameters = data["parameters"]

        elements = []
        for el_name, el_data in data.items():
            if el_name == "parameters":
                continue
            class_name = el_name.split("_")[0]
            try:
                elements.append(globals()[class_name].read_toml_data(el_data))
            except KeyError:
                import rossxl as rsxl

                elements.append(getattr(rsxl, class_name).read_toml_data(el_data))

        shaft_elements = []
        disk_elements = []
        bearing_elements = []
        point_mass_elements = []
        for el in elements:
            if isinstance(el, ShaftElement):
                shaft_elements.append(el)
            elif isinstance(el, DiskElement):
                disk_elements.append(el)
            elif isinstance(el, BearingElement):
                bearing_elements.append(el)
            elif isinstance(el, PointMass):
                point_mass_elements.append(el)

        return cls(
            shaft_elements=shaft_elements,
            disk_elements=disk_elements,
            bearing_elements=bearing_elements,
            point_mass_elements=point_mass_elements,
            **parameters,
        )

    def run_static(self):
        """Run static analysis.

        Static analysis calculates free-body diagram, deformed shaft, shearing
        force diagram and bending moment diagram.

        Available plotting methods:
            .plot_deformation()
            .plot_bending_moment()
            .plot_shearing_force()
            .plot_free_body_diagram()

        Attributes
        ----------
        shaft_weight: float
            Shaft total weight
        disk_forces_nodal : dict
            Relates the static force at each node due to the weight of disks
        bearing_forces_nodal : dict
            Relates the static force at each node due to the bearing reaction forces.
        bearing_forces_tag : dict
            Indicates the reaction force exerted by each bearing.
        disk_forces_tag : dict
            Indicates the force exerted by each disk.
        displacement_y: array
            The shaft static displacement vector,
        Vx: array
            Shearing force vector
        Bm: array
            Bending moment vector

        Returns
        -------
        results : ross.StaticResults
            For more information on attributes and methods available see:
            :py:class:`ross.StaticResults`

        Raises
        ------
        ValueError
            Error raised if the rotor has no bearing elements.

        Example
        -------
        >>> import ross as rs
        >>> rotor = rs.rotor_example()
        >>> static = rotor.run_static()
        >>> rotor.bearing_forces_nodal
        {'node_0': 432...
        >>> rotor.bearing_forces_tag # doctest: +ELLIPSIS
        {'Bearing 0': 432...

        Plotting static deformation
        >>> fig = static.plot_deformation()

        Plotting bending moment
        >>> fig = static.plot_bending_moment()

        Plotting shearing force
        >>> fig = static.plot_shearing_force()

        Plotting free-body diagram
        >>> fig = static.plot_free_body_diagram()
        """
        if not len(self.df_bearings):
            raise ValueError("Rotor has no bearings")

        aux_brg = []
        aux_brg_1 = []
        for elm in self.bearing_elements:
            if not isinstance(elm, SealElement):
                if elm.n not in self.nodes:
                    pass
                elif elm.n_link in self.nodes:
                    aux_brg.append(
                        elm.__class__(n=elm.n, n_link=elm.n_link, kxx=1e20, cxx=0)
                    )
                    aux_brg_1.append(
                        elm.__class__(n=elm.n, n_link=elm.n_link, kxx=0, cxx=0)
                    )
                else:
                    aux_brg.append(elm.__class__(n=elm.n, kxx=1e20, cxx=0))
                    aux_brg_1.append(elm.__class__(n=elm.n, kxx=0, cxx=0))

        aux_rotor = Rotor(self.shaft_elements, self.disk_elements, aux_brg)
        aux_rotor_1 = Rotor(self.shaft_elements, self.disk_elements, aux_brg_1)

        aux_M = aux_rotor.M(0)
        aux_K = aux_rotor.K(0)
        aux1_K = aux_rotor_1.K(0)

        # convert to 4 dof
        num_dof = 4
        aux_M = remove_dofs(aux_M)
        aux_K = remove_dofs(aux_K)
        aux1_K = remove_dofs(aux1_K)

        # gravity aceleration vector
        g = -9.8065
        weight = self.gravitational_force(g=g, M=aux_M, num_dof=num_dof)

        # calculates u, for [K]*(u) = (F)
        displacement = (la.solve(aux_K, weight)).flatten()
        displacement_y = displacement[1::num_dof]

        # calculate forces
        nodal_forces = aux1_K @ displacement

        bearing_force_nodal = {}
        disk_force_nodal = {}
        bearing_force_tag = {}
        disk_force_tag = {}

        elm_weight = np.zeros((len(self.nodes_pos) - 1, 2))
        nodal_shaft_weight = np.zeros(len(self.nodes_pos))

        vx_axis = np.zeros_like(elm_weight)
        for sh in self.shaft_elements:
            vx_axis[sh.n_l] = [
                self.nodes_pos[sh.n_l],
                self.nodes_pos[sh.n_r],
            ]
            elm_weight[sh.n_l] += g * np.array([0, sh.m])

            nodal_shaft_weight[sh.n_r] += g * sh.m * sh.beam_cg / sh.L
            nodal_shaft_weight[sh.n_l] += g * sh.m * (1 - sh.beam_cg / sh.L)

        elm_weight[-1, 1] = 0
        aux_nodal_forces = nodal_forces[: num_dof * (self.nodes[-1] + 1)]

        reaction_forces = nodal_forces[1::num_dof] - weight[1::num_dof]

        for bearing in aux_rotor.bearing_elements:
            bearing_force_nodal[f"node_{bearing.n:d}"] = reaction_forces[bearing.n]
            bearing_force_tag[f"{bearing.tag}"] = reaction_forces[bearing.n]

        for disk in aux_rotor.disk_elements:
            disk_force_nodal[f"node_{disk.n:d}"] = -disk.m * g
            disk_force_tag[f"{disk.tag}"] = -disk.m * g

        nodal_forces_y = aux_nodal_forces[1::num_dof] - nodal_shaft_weight
        elm_forces_y = np.zeros_like(elm_weight)
        elm_forces_y[:, 0] = nodal_forces_y[:-1]
        elm_forces_y[-1, 1] = -nodal_forces_y[-1]
        elm_forces_y += elm_weight

        # Calculate shearing force
        # Each line represents an element, each column a station from the element
        vx = np.zeros_like(elm_weight)
        for j in range(vx.shape[0]):
            if j == 0:
                vx[j] = [elm_forces_y[j, 0], sum(elm_forces_y[j])]
            elif j == vx.shape[0] - 1:
                vx[j, 0] = vx[j - 1, 1] + elm_forces_y[j, 0]
                vx[j, 1] = elm_forces_y[j, 1]
            else:
                vx[j, 0] = vx[j - 1, 1] + elm_forces_y[j, 0]
                vx[j, 1] = vx[j, 0] + elm_forces_y[j, 1]
        vx = -vx

        # Calculate bending moment
        # Each line represents an element, each column a station from the element
        mx = np.zeros_like(vx)
        for j in range(mx.shape[0]):
            if j == 0:
                mx[j] = [0, 0.5 * sum(vx[j]) * np.diff(vx_axis[j])[0]]
            if j == mx.shape[0] - 1:
                mx[j] = [-0.5 * sum(vx[j]) * np.diff(vx_axis[j])[0], 0]
            else:
                mx[j, 0] = mx[j - 1, 1]
                mx[j, 1] = mx[j, 0] + 0.5 * sum(vx[j]) * np.diff(vx_axis[j])[0]

        # flattening arrays
        vx = vx.flatten()
        vx_axis = vx_axis.flatten()
        mx = mx.flatten()

        self.disk_forces_nodal = disk_force_nodal
        self.bearing_forces_nodal = bearing_force_nodal
        self.bearing_forces_tag = bearing_force_tag
        self.disk_forces_tag = disk_force_tag

        self.w_shaft = sum(self.df_shaft["m"]) * (-g)

        results = StaticResults(
            displacement_y,
            vx,
            mx,
            self.w_shaft,
            self.disk_forces_nodal,
            self.bearing_forces_nodal,
            self.nodes,
            self.nodes_pos,
            vx_axis,
        )

        return results

    def summary(self):
        """Plot the rotor summary.

        This functioncreates a summary of the main parameters and attributes of the
        rotor model. The data is presented in a table format.

        Returns
        -------
        results : ross.SummaryResults class
            An instance of SumarryResults class to build the summary table

        Examples
        --------
        >>> rotor = rotor_example()
        >>> table = rotor.summary().plot()
        >>> # to display the plot use the command:
        >>> # show(table)
        """
        self.df_disks = pd.merge(
            self.df_disks, self.df[["tag", "nodes_pos_l"]], on="tag", how="left"
        )
        self.df_bearings = pd.merge(
            self.df_bearings, self.df[["tag", "nodes_pos_l"]], on="tag", how="left"
        )
        self.run_static()
        forces = self.bearing_forces_tag
        results = SummaryResults(
            self.df_shaft,
            self.df_disks,
            self.df_bearings,
            forces,
            self.CG,
            self.Ip,
            self.tag,
        )
        return results

    @classmethod
    def from_section(
        cls,
        leng_data,
        idl_data,
        odl_data,
        idr_data=None,
        odr_data=None,
        material_data=None,
        disk_data=None,
        brg_seal_data=None,
        min_w=None,
        max_w=None,
        rated_w=None,
        nel_r=1,
        tag=None,
    ):
        """Build rotor from sections.

        This class is an alternative to build rotors from separated
        sections. Each section has the same number (n) of shaft elements.

        Parameters
        ----------
        leng_data : list
            List with the lengths of rotor regions.
        idl_data : list
            List with the inner diameters of rotor regions (Left Station).
        odl_data : list
            List with the outer diameters of rotor regions (Left Station).
        idr_data : list, optional
            List with the inner diameters of rotor regions (Right Station).
            Default is equal to idl_data (cylindrical element).
        odr_data : list, optional
            List with the outer diameters of rotor regions (Right Station).
            Default is equal to odl_data (cylindrical element).
        material_data : ross.material or list of ross.material
            Defines a single material for all sections or each section can be
            defined by a material individually.
        disk_data : dict, optional
            Dict holding disks datas.
            Example : disk_data=DiskElement.from_geometry(n=2,
                                                          material=steel,
                                                          width=0.07,
                                                          i_d=0,
                                                          o_d=0.28
                                                          )
            ***See 'disk_element.py' docstring for more information***
        brg_seal_data : dict, optional
            Dict holding lists of bearings and seals datas.
            Example : brg_seal_data=BearingElement(n=1, kxx=1e6, cxx=0,
                                                   kyy=1e6, cyy=0, kxy=0,
                                                   cxy=0, kyx=0, cyx=0)
            ***See 'bearing_seal_element.py' docstring for more information***
        nel_r : int, optional
            Number or elements per shaft region.
            Default is 1.
        tag : str
            A tag for the rotor

        Raises
        ------
        ValueError
            Error raised if lists size do not match.
        AttributeError
            Error raised if the shaft material is not defined.

        Returns
        -------
        A rotor object

        Example
        -------
        >>> from ross.materials import steel
        >>> rotor = Rotor.from_section(leng_data=[0.5,0.5,0.5],
        ...             odl_data=[0.05,0.05,0.05],
        ...             idl_data=[0,0,0],
        ...             material_data=steel,
        ...             disk_data=[DiskElement.from_geometry(n=1, material=steel, width=0.07, i_d=0, o_d=0.28),
        ...                        DiskElement.from_geometry(n=2, material=steel, width=0.07, i_d=0, o_d=0.35)],
        ...             brg_seal_data=[BearingElement(n=0, kxx=1e6, cxx=0, kyy=1e6, cyy=0, kxy=0, cxy=0, kyx=0, cyx=0),
        ...                            BearingElement(n=3, kxx=1e6, cxx=0, kyy=1e6, cyy=0, kxy=0, cxy=0, kyx=0, cyx=0)],
        ...             nel_r=1)
        >>> modal = rotor.run_modal(speed=0)
        >>> modal.wn.round(4)
        array([ 85.7634,  85.7634, 271.9326, 271.9326, 650.1377, 718.58  ])
        """
        if len(leng_data) != len(odl_data) or len(leng_data) != len(idl_data):
            raise ValueError(
                "The lists size do not match (leng_data, odl_data and idl_data)."
            )

        if material_data is None:
            raise AttributeError("Please define a material or a list of materials")

        if idr_data is None:
            idr_data = idl_data
        if odr_data is None:
            odr_data = odl_data
        else:
            if len(leng_data) != len(odr_data) or len(leng_data) != len(idr_data):
                raise ValueError(
                    "The lists size do not match (leng_data, odr_data and idr_data)."
                )

        def rotor_regions(nel_r):
            """Subroutine to discretize each rotor region into n elements.

            Parameters
            ----------
            nel_r : int
                Number of elements per region

            Returns
            -------
            regions : list
                List with elements
            """
            regions = []
            shaft_elements = []
            disk_elements = []
            bearing_elements = []

            try:
                if len(leng_data) != len(material_data):
                    raise IndexError(
                        "material_data size does not match size of other lists"
                    )

                # loop through rotor regions
                for i, leng in enumerate(leng_data):
                    le = leng / nel_r
                    for j in range(nel_r):
                        idl = (idr_data[i] - idl_data[i]) * j * le / leng + idl_data[i]
                        odl = (odr_data[i] - odl_data[i]) * j * le / leng + odl_data[i]
                        idr = (idr_data[i] - idl_data[i]) * (
                            j + 1
                        ) * le / leng + idl_data[i]
                        odr = (odr_data[i] - odl_data[i]) * (
                            j + 1
                        ) * le / leng + odl_data[i]
                        shaft_elements.append(
                            ShaftElement(
                                le,
                                idl,
                                odl,
                                idr,
                                odr,
                                material=material_data[i],
                                shear_effects=True,
                                rotary_inertia=True,
                                gyroscopic=True,
                            )
                        )
            except TypeError:
                for i, leng in enumerate(leng_data):
                    le = leng / nel_r
                    for j in range(nel_r):
                        idl = (idr_data[i] - idl_data[i]) * j * le / leng + idl_data[i]
                        odl = (odr_data[i] - odl_data[i]) * j * le / leng + odl_data[i]
                        idr = (idr_data[i] - idl_data[i]) * (
                            j + 1
                        ) * le / leng + idl_data[i]
                        odr = (odr_data[i] - odl_data[i]) * (
                            j + 1
                        ) * le / leng + odl_data[i]
                        shaft_elements.append(
                            ShaftElement(
                                le,
                                idl,
                                odl,
                                idr,
                                odr,
                                material=material_data,
                                shear_effects=True,
                                rotary_inertia=True,
                                gyroscopic=True,
                            )
                        )

            regions.extend([shaft_elements])

            for DiskEl in disk_data:
                aux_DiskEl = deepcopy(DiskEl)
                aux_DiskEl.n = nel_r * DiskEl.n
                aux_DiskEl.n_l = nel_r * DiskEl.n_l
                aux_DiskEl.n_r = nel_r * DiskEl.n_r
                disk_elements.append(aux_DiskEl)

            for Brg_SealEl in brg_seal_data:
                aux_Brg_SealEl = deepcopy(Brg_SealEl)
                aux_Brg_SealEl.n = nel_r * Brg_SealEl.n
                aux_Brg_SealEl.n_l = nel_r * Brg_SealEl.n
                aux_Brg_SealEl.n_r = nel_r * Brg_SealEl.n
                bearing_elements.append(aux_Brg_SealEl)

            regions.append(disk_elements)
            regions.append(bearing_elements)

            return regions

        regions = rotor_regions(nel_r)
        shaft_elements = regions[0]
        disk_elements = regions[1]
        bearing_elements = regions[2]

        return cls(
            shaft_elements,
            disk_elements,
            bearing_elements,
            min_w=min_w,
            max_w=max_w,
            rated_w=rated_w,
            tag=tag,
        )

    @classmethod
    def to_ross_only(cls, rotor):
        """Convert rotor with rsxl objects to ross only."""
        bearings_seals_rs = []
        for b in rotor.bearing_elements:
            if isinstance(b, SealElement):
                bearings_seals_rs.append(
                    SealElement(
                        n=b.n,
                        kxx=b.kxx,
                        kxy=b.kxy,
                        kyx=b.kyx,
                        kyy=b.kyy,
                        cxx=b.cxx,
                        cxy=b.cxy,
                        cyx=b.cyx,
                        cyy=b.cyy,
                        frequency=b.frequency,
                        tag=b.tag,
                        color=b.color,
                        n_link=b.n_link,
                        seal_leakage=b.seal_leakage,
                    )
                )
            else:
                bearings_seals_rs.append(
                    BearingElement(
                        n=b.n,
                        kxx=b.kxx,
                        kxy=b.kxy,
                        kyx=b.kyx,
                        kyy=b.kyy,
                        cxx=b.cxx,
                        cxy=b.cxy,
                        cyx=b.cyx,
                        cyy=b.cyy,
                        frequency=b.frequency,
                        tag=b.tag,
                        color=b.color,
                        n_link=b.n_link,
                    )
                )

        return cls(
            rotor.shaft_elements,
            rotor.disk_elements,
            bearings_seals_rs,
            rotor.point_mass_elements,
            min_w=rotor.min_w,
            max_w=rotor.max_w,
            rated_w=rotor.rated_w,
            tag=rotor.tag,
        )


class CoAxialRotor(Rotor):
    r"""A rotor object.

    This class will create a system of co-axial rotors with the shaft,
    disk, bearing and seal elements provided.

    Parameters
    ----------
    shafts : list of lists
        Each list of shaft elements builds a different shaft. The number of
        lists sets the number of shafts.
    disk_elements : list
        List with the disk elements
    bearing_elements : list
        List with the bearing elements
    point_mass_elements: list
        List with the point mass elements
    shaft_start_pos : list
        List indicating the initial node position for each shaft.
        Default is zero for each shaft created.
    tag : str
        A tag for the rotor

    Returns
    -------
    A rotor object.

    Attributes
    ----------
    nodes : list
        List of the model's nodes.
    nodes_pos : list
        List with nodal spatial location.
    CG : float
        Center of gravity

    Examples
    --------
    >>> import ross as rs
    >>> steel = rs.materials.steel
    >>> i_d = 0
    >>> o_d = 0.05
    >>> n = 10
    >>> L = [0.25 for _ in range(n)]
    >>> axial_shaft = [rs.ShaftElement(l, i_d, o_d, material=steel) for l in L]
    >>> i_d = 0.15
    >>> o_d = 0.20
    >>> n = 6
    >>> L = [0.25 for _ in range(n)]
    >>> coaxial_shaft = [rs.ShaftElement(l, i_d, o_d, material=steel) for l in L]
    >>> shaft = [axial_shaft, coaxial_shaft]
    >>> disk0 = rs.DiskElement.from_geometry(n=1,
    ...                                     material=steel,
    ...                                     width=0.07,
    ...                                     i_d=0.05,
    ...                                     o_d=0.28)
    >>> disk1 = rs.DiskElement.from_geometry(n=9,
    ...                                     material=steel,
    ...                                     width=0.07,
    ...                                     i_d=0.05,
    ...                                     o_d=0.28)
    >>> disk2 = rs.DiskElement.from_geometry(n=13,
    ...                                      material=steel,
    ...                                      width=0.07,
    ...                                      i_d=0.20,
    ...                                      o_d=0.48)
    >>> disk3 = rs.DiskElement.from_geometry(n=15,
    ...                                      material=steel,
    ...                                      width=0.07,
    ...                                      i_d=0.20,
    ...                                      o_d=0.48)
    >>> disks = [disk0, disk1, disk2, disk3]
    >>> stfx = 1e6
    >>> stfy = 0.8e6
    >>> bearing0 = rs.BearingElement(0, kxx=stfx, kyy=stfy, cxx=0)
    >>> bearing1 = rs.BearingElement(10, kxx=stfx, kyy=stfy, cxx=0)
    >>> bearing2 = rs.BearingElement(11, kxx=stfx, kyy=stfy, cxx=0)
    >>> bearing3 = rs.BearingElement(8, n_link=17, kxx=stfx, kyy=stfy, cxx=0)
    >>> bearings = [bearing0, bearing1, bearing2, bearing3]
    >>> rotor = rs.CoAxialRotor(shaft, disks, bearings)
    """

    def __init__(
        self,
        shafts,
        disk_elements=None,
        bearing_elements=None,
        point_mass_elements=None,
        min_w=None,
        max_w=None,
        rated_w=None,
        tag=None,
    ):
        self.parameters = {"min_w": min_w, "max_w": max_w, "rated_w": rated_w}
        if tag is None:
            self.tag = "Rotor 0"

        ####################################################
        # Config attributes
        ####################################################

        # operational speeds
        self.min_w = min_w
        self.max_w = max_w
        self.rated_w = rated_w

        ####################################################

        # set n for each shaft element
        aux_n = 0
        aux_n_tag = 0
        for j, shaft in enumerate(shafts):
            for i, sh in enumerate(shaft):
                if sh.n is None:
                    sh.n = i + aux_n
                if sh.tag is None:
                    sh.tag = sh.__class__.__name__ + " " + str(i + aux_n_tag)
            aux_n = shaft[-1].n_r + 1
            aux_n_tag = aux_n - 1 - j

        # flatten and make a copy for shaft elements to avoid altering
        # attributes for elements that might be used in different rotors
        # e.g. altering shaft_element.n
        shafts = [copy(sh) for sh in shafts]
        shaft_elements = list(chain(*shafts))

        if disk_elements is None:
            disk_elements = []
        if bearing_elements is None:
            bearing_elements = []
        if point_mass_elements is None:
            point_mass_elements = []

        for i, disk in enumerate(disk_elements):
            if disk.tag is None:
                disk.tag = "Disk " + str(i)

        for i, brg in enumerate(bearing_elements):
            brg.n_l = brg.n
            brg.n_r = brg.n
            if brg.__class__.__name__ == "BearingElement" and brg.tag is None:
                brg.tag = "Bearing " + str(i)
            if brg.__class__.__name__ == "SealElement" and brg.tag is None:
                brg.tag = "Seal " + str(i)

        for i, p_mass in enumerate(point_mass_elements):
            if p_mass.tag is None:
                p_mass.tag = "Point Mass " + str(i)

        self.shafts = shafts
        self.shaft_elements = sorted(shaft_elements, key=lambda el: el.n)
        self.bearing_elements = sorted(bearing_elements, key=lambda el: el.n)
        self.disk_elements = disk_elements
        self.point_mass_elements = point_mass_elements
        self.elements = list(
            chain(
                *[
                    self.shaft_elements,
                    self.disk_elements,
                    self.bearing_elements,
                    self.point_mass_elements,
                ]
            )
        )
        self.number_dof = self._check_number_dof()

        ####################################################
        # Rotor summary
        ####################################################
        columns = [
            "type",
            "n",
            "n_link",
            "L",
            "node_pos",
            "node_pos_r",
            "idl",
            "odl",
            "idr",
            "odr",
            "i_d",
            "o_d",
            "beam_cg",
            "axial_cg_pos",
            "y_pos",
            "material",
            "rho",
            "volume",
            "m",
            "tag",
        ]

        df_shaft = pd.DataFrame([el.summary() for el in self.shaft_elements])
        df_disks = pd.DataFrame([el.summary() for el in self.disk_elements])
        df_bearings = pd.DataFrame(
            [
                el.summary()
                for el in self.bearing_elements
                if not isinstance(el, SealElement)
            ]
        )
        df_seals = pd.DataFrame(
            [
                el.summary()
                for el in self.bearing_elements
                if isinstance(el, SealElement)
            ]
        )
        df_point_mass = pd.DataFrame([el.summary() for el in self.point_mass_elements])

        nodes_pos_l = np.zeros(len(df_shaft.n_l))
        nodes_pos_r = np.zeros(len(df_shaft.n_l))
        axial_cg_pos = np.zeros(len(df_shaft.n_l))
        shaft_number = np.zeros(len(df_shaft.n_l))

        i = 0
        for j, shaft in enumerate(self.shafts):
            for k, sh in enumerate(shaft):
                shaft_number[k + i] = j
                if k == 0:
                    nodes_pos_r[k + i] = df_shaft.loc[k + i, "L"]
                    axial_cg_pos[k + i] = sh.beam_cg + nodes_pos_l[k + i]
                    sh.axial_cg_pos = axial_cg_pos[k + i]
                if (
                    k > 0
                    and df_shaft.loc[k + i, "n_l"] == df_shaft.loc[k + i - 1, "n_l"]
                ):
                    nodes_pos_l[k + i] = nodes_pos_l[k + i - 1]
                    nodes_pos_r[k + i] = nodes_pos_r[k + i - 1]
                else:
                    nodes_pos_l[k + i] = nodes_pos_r[k + i - 1]
                    nodes_pos_r[k + i] = nodes_pos_l[k + i] + df_shaft.loc[k + i, "L"]

                if sh.n in df_bearings["n_link"].values:
                    idx = df_bearings.loc[df_bearings.n_link == sh.n, "n"].values[0]
                    nodes_pos_l[i : sh.n] += nodes_pos_l[idx] - nodes_pos_l[k + i]
                    nodes_pos_r[i : sh.n] += nodes_pos_r[idx] - nodes_pos_r[k + i]
                    axial_cg_pos[i : sh.n] += nodes_pos_r[idx] - nodes_pos_r[k + i]
                elif sh.n_r in df_bearings["n_link"].values:
                    idx = df_bearings.loc[df_bearings.n_link == sh.n_r, "n"].values[0]
                    nodes_pos_l[i : sh.n_r] += nodes_pos_l[idx - 1] - nodes_pos_l[k + i]
                    nodes_pos_r[i : sh.n_r] += nodes_pos_r[idx - 1] - nodes_pos_r[k + i]
                    axial_cg_pos[i : sh.n_r] += (
                        nodes_pos_r[idx - 1] - nodes_pos_r[k + i]
                    )

                axial_cg_pos[k + i] = sh.beam_cg + nodes_pos_l[k + i]
                sh.axial_cg_pos = axial_cg_pos[k + i]
            i += k + 1

        df_shaft["shaft_number"] = shaft_number
        df_shaft["nodes_pos_l"] = nodes_pos_l
        df_shaft["nodes_pos_r"] = nodes_pos_r
        df_shaft["axial_cg_pos"] = axial_cg_pos

        df = pd.concat(
            [df_shaft, df_disks, df_bearings, df_point_mass, df_seals], sort=True
        )
        df = df.sort_values(by="n_l")
        df = df.reset_index(drop=True)

        # check consistence for disks and bearings location
        if len(df_point_mass) > 0:
            max_loc_point_mass = df_point_mass.n.max()
        else:
            max_loc_point_mass = 0
        max_location = max(df_shaft.n_r.max(), max_loc_point_mass)
        if df.n_l.max() > max_location:
            raise ValueError("Trying to set disk or bearing outside shaft")

        # nodes axial position and diameter
        nodes_pos = list(df_shaft.groupby("n_l")["nodes_pos_l"].max())
        nodes_i_d = list(df_shaft.groupby("n_l")["i_d"].min())
        nodes_o_d = list(df_shaft.groupby("n_l")["o_d"].max())

        for i, shaft in enumerate(self.shafts):
            pos = shaft[-1].n_r
            if i < len(self.shafts) - 1:
                nodes_pos.insert(pos, df_shaft["nodes_pos_r"].iloc[pos - 1])
                nodes_i_d.insert(pos, df_shaft["i_d"].iloc[pos - 1])
                nodes_o_d.insert(pos, df_shaft["o_d"].iloc[pos - 1])
            else:
                nodes_pos.append(df_shaft["nodes_pos_r"].iloc[-1])
                nodes_i_d.append(df_shaft["i_d"].iloc[-1])
                nodes_o_d.append(df_shaft["o_d"].iloc[-1])

        self.nodes_pos = nodes_pos
        self.nodes_i_d = nodes_i_d
        self.nodes_o_d = nodes_o_d

        shaft_elements_length = list(df_shaft.groupby("n_l")["L"].min())
        self.shaft_elements_length = shaft_elements_length

        self.nodes = list(range(len(self.nodes_pos)))
        self.L = nodes_pos[-1]
        self.center_line_pos = [0] * len(self.nodes)

        # rotor mass can also be calculated with self.M()[::4, ::4].sum()
        self.m_disks = np.sum([disk.m for disk in self.disk_elements])
        self.m_shaft = np.sum([sh_el.m for sh_el in self.shaft_elements])
        self.m = self.m_disks + self.m_shaft

        # rotor center of mass and total inertia
        CG_sh = np.sum(
            [(sh.m * sh.axial_cg_pos) / self.m for sh in self.shaft_elements]
        )
        CG_dsk = np.sum(
            [disk.m * nodes_pos[disk.n] / self.m for disk in self.disk_elements]
        )
        self.CG = CG_sh + CG_dsk

        Ip_sh = np.sum([sh.Im for sh in self.shaft_elements])
        Ip_dsk = np.sum([disk.Ip for disk in self.disk_elements])
        self.Ip = Ip_sh + Ip_dsk

        # number of dofs
        half_ndof = self.number_dof / 2
        self.ndof = int(
            self.number_dof * (max([el.n for el in shaft_elements]) + 2)
            + half_ndof * len([el for el in point_mass_elements])
        )

        elm_no_shaft_id = {
            elm
            for elm in self.elements
            if pd.isna(df.loc[df.tag == elm.tag, "shaft_number"]).all()
        }
        for elm in cycle(self.elements):
            if elm_no_shaft_id:
                if elm in elm_no_shaft_id:
                    shnum_l = df.loc[
                        (df.n_l == elm.n) & (df.tag != elm.tag), "shaft_number"
                    ]
                    shnum_r = df.loc[
                        (df.n_r == elm.n) & (df.tag != elm.tag), "shaft_number"
                    ]
                    if len(shnum_l) == 0 and len(shnum_r) == 0:
                        shnum_l = df.loc[
                            (df.n_link == elm.n) & (df.tag != elm.tag), "shaft_number"
                        ]
                        shnum_r = shnum_l
                    if len(shnum_l):
                        df.loc[df.tag == elm.tag, "shaft_number"] = shnum_l.values[0]
                        elm_no_shaft_id.discard(elm)
                    elif len(shnum_r):
                        df.loc[df.tag == elm.tag, "shaft_number"] = shnum_r.values[0]
                        elm_no_shaft_id.discard(elm)
            else:
                break

        df_disks["shaft_number"] = df.loc[
            (df.type == "DiskElement"), "shaft_number"
        ].values
        df_bearings["shaft_number"] = df.loc[
            (df.type == "BearingElement"), "shaft_number"
        ].values
        df_seals["shaft_number"] = df.loc[
            (df.type == "SealElement"), "shaft_number"
        ].values
        df_point_mass["shaft_number"] = df.loc[
            (df.type == "PointMass"), "shaft_number"
        ].values

        self.df_disks = df_disks
        self.df_bearings = df_bearings
        self.df_shaft = df_shaft
        self.df_point_mass = df_point_mass
        self.df_seals = df_seals

        if "n_link" in df.columns and df_point_mass.index.size > 0:
            aux_link = list(df["n_link"].dropna().unique().astype(int))
            aux_node = list(df_point_mass["n"].dropna().unique().astype(int))
            self.link_nodes = list(set(aux_link) & set(aux_node))
        else:
            self.link_nodes = []

        # global indexes for dofs
        n_last = self.shaft_elements[-1].n
        for elm in self.elements:
            dof_mapping = elm.dof_mapping()
            global_dof_mapping = {}
            for k, v in dof_mapping.items():
                dof_letter, dof_number = k.split("_")
                global_dof_mapping[dof_letter + "_" + str(int(dof_number) + elm.n)] = (
                    int(v)
                )

            if elm.n <= n_last + 1:
                for k, v in global_dof_mapping.items():
                    global_dof_mapping[k] = int(self.number_dof * elm.n + v)
            else:
                for k, v in global_dof_mapping.items():
                    global_dof_mapping[k] = int(
                        half_ndof * n_last + half_ndof * elm.n + self.number_dof + v
                    )

            if hasattr(elm, "n_link") and elm.n_link is not None:
                if elm.n_link <= n_last + 1:
                    global_dof_mapping[f"x_{elm.n_link}"] = int(
                        self.number_dof * elm.n_link
                    )
                    global_dof_mapping[f"y_{elm.n_link}"] = int(
                        self.number_dof * elm.n_link + 1
                    )
                    global_dof_mapping[f"z_{elm.n_link}"] = int(
                        self.number_dof * elm.n_link + 2
                    )
                else:
                    global_dof_mapping[f"x_{elm.n_link}"] = int(
                        half_ndof * n_last + half_ndof * elm.n_link + self.number_dof
                    )
                    global_dof_mapping[f"y_{elm.n_link}"] = int(
                        half_ndof * n_last
                        + half_ndof * elm.n_link
                        + self.number_dof
                        + 1
                    )
                    global_dof_mapping[f"z_{elm.n_link}"] = int(
                        half_ndof * n_last
                        + half_ndof * elm.n_link
                        + self.number_dof
                        + 2
                    )

            elm.dof_global_index = global_dof_mapping
            df.at[df.loc[df.tag == elm.tag].index[0], "dof_global_index"] = (
                elm.dof_global_index
            )

        # define positions for disks
        for disk in disk_elements:
            z_pos = nodes_pos[disk.n]
            y_pos = nodes_o_d[disk.n]
            df.loc[df.tag == disk.tag, "nodes_pos_l"] = z_pos
            df.loc[df.tag == disk.tag, "nodes_pos_r"] = z_pos
            df.loc[df.tag == disk.tag, "y_pos"] = y_pos

        # define positions for bearings
        # check if there are bearings without location
        bearings_no_zloc = {
            b
            for b in bearing_elements
            if pd.isna(df.loc[df.tag == b.tag, "nodes_pos_l"]).all()
        }

        # cycle while there are bearings without a z location
        for b in cycle(self.bearing_elements):
            if bearings_no_zloc:
                if b in bearings_no_zloc:
                    # first check if b.n is on list, if not, check for n_link
                    node_l = df.loc[(df.n_l == b.n) & (df.tag != b.tag), "nodes_pos_l"]
                    node_r = df.loc[(df.n_r == b.n) & (df.tag != b.tag), "nodes_pos_r"]
                    if len(node_l) == 0 and len(node_r) == 0:
                        node_l = df.loc[
                            (df.n_link == b.n) & (df.tag != b.tag), "nodes_pos_l"
                        ]
                        node_r = node_l
                    if len(node_l):
                        df.loc[df.tag == b.tag, "nodes_pos_l"] = node_l.values[0]
                        df.loc[df.tag == b.tag, "nodes_pos_r"] = node_l.values[0]
                        bearings_no_zloc.discard(b)
                    elif len(node_r):
                        df.loc[df.tag == b.tag, "nodes_pos_l"] = node_r.values[0]
                        df.loc[df.tag == b.tag, "nodes_pos_r"] = node_r.values[0]
                        bearings_no_zloc.discard(b)
            else:
                break

        dfb = df[df.type == "BearingElement"]
        z_positions = [pos for pos in dfb["nodes_pos_l"]]
        z_positions = list(dict.fromkeys(z_positions))
        mean_od = np.mean(nodes_o_d)
        for z_pos in dfb["nodes_pos_l"]:
            dfb_z_pos = dfb[dfb.nodes_pos_l == z_pos]
            dfb_z_pos = dfb_z_pos.sort_values(by="n_l")
            for n, t, nlink in zip(dfb_z_pos.n, dfb_z_pos.tag, dfb_z_pos.n_link):
                if n in self.nodes:
                    if z_pos == df_shaft["nodes_pos_l"].iloc[0]:
                        y_pos = (np.max(df_shaft["odl"][df_shaft.n_l == n].values)) / 2
                    elif z_pos == df_shaft["nodes_pos_r"].iloc[-1]:
                        y_pos = (np.max(df_shaft["odr"][df_shaft.n_r == n].values)) / 2
                    else:
                        if not len(df_shaft["odl"][df_shaft._n == n].values):
                            y_pos = (
                                np.max(df_shaft["odr"][df_shaft._n == n - 1].values)
                            ) / 2
                        elif not len(df_shaft["odr"][df_shaft._n == n - 1].values):
                            y_pos = (
                                np.max(df_shaft["odl"][df_shaft._n == n].values)
                            ) / 2
                        else:
                            y_pos = (
                                np.max(
                                    [
                                        np.max(
                                            df_shaft["odl"][df_shaft._n == n].values
                                        ),
                                        np.max(
                                            df_shaft["odr"][df_shaft._n == n - 1].values
                                        ),
                                    ]
                                )
                                / 2
                            )
                else:
                    y_pos += 2 * mean_od * df["scale_factor"][df.tag == t].values[0]

                if nlink in self.nodes:
                    if z_pos == df_shaft["nodes_pos_l"].iloc[0]:
                        y_pos_sup = (
                            np.min(df_shaft["idl"][df_shaft.n_l == nlink].values)
                        ) / 2
                    elif z_pos == df_shaft["nodes_pos_r"].iloc[-1]:
                        y_pos_sup = (
                            np.min(df_shaft["idr"][df_shaft.n_r == nlink].values)
                        ) / 2
                    else:
                        if not len(df_shaft["idl"][df_shaft._n == nlink].values):
                            y_pos_sup = (
                                np.min(df_shaft["idr"][df_shaft._n == nlink - 1].values)
                            ) / 2
                        elif not len(df_shaft["idr"][df_shaft._n == nlink - 1].values):
                            y_pos_sup = (
                                np.min(df_shaft["idl"][df_shaft._n == nlink].values)
                            ) / 2
                        else:
                            y_pos_sup = (
                                np.min(
                                    [
                                        np.min(
                                            df_shaft["idl"][df_shaft._n == nlink].values
                                        ),
                                        np.min(
                                            df_shaft["idr"][
                                                df_shaft._n == nlink - 1
                                            ].values
                                        ),
                                    ]
                                )
                                / 2
                            )
                else:
                    y_pos_sup = (
                        y_pos + 2 * mean_od * df["scale_factor"][df.tag == t].values[0]
                    )

                df.loc[df.tag == t, "y_pos"] = y_pos
                df.loc[df.tag == t, "y_pos_sup"] = y_pos_sup

        # define position for point mass elements
        dfb = df[df.type == "BearingElement"]
        for p in point_mass_elements:
            z_pos = dfb[dfb.n_l == p.n]["nodes_pos_l"].values[0]
            y_pos = dfb[dfb.n_l == p.n]["y_pos"].values[0]
            df.loc[df.tag == p.tag, "nodes_pos_l"] = z_pos
            df.loc[df.tag == p.tag, "nodes_pos_r"] = z_pos
            df.loc[df.tag == p.tag, "y_pos"] = y_pos

        self.df = df

        # Build matrices considering all elements excluding bearing_elements:
        M0 = np.zeros((self.ndof, self.ndof))
        C0 = np.zeros((self.ndof, self.ndof))
        K0 = np.zeros((self.ndof, self.ndof))
        G0 = np.zeros((self.ndof, self.ndof))
        Ksdt0 = np.zeros((self.ndof, self.ndof))

        elements = list(set(self.elements).difference(self.bearing_elements))

        for elm in elements:
            dofs = list(elm.dof_global_index.values())

            M0[np.ix_(dofs, dofs)] += elm.M()
            C0[np.ix_(dofs, dofs)] += elm.C()
            K0[np.ix_(dofs, dofs)] += elm.K()
            G0[np.ix_(dofs, dofs)] += elm.G()

            if elm in self.shaft_elements:
                Ksdt0[np.ix_(dofs, dofs)] += elm.Kst()
            elif elm in self.disk_elements:
                Ksdt0[np.ix_(dofs, dofs)] += elm.Kdt()

        self.M0 = M0
        self.C0 = C0
        self.K0 = K0
        self.G0 = G0
        self.Ksdt0 = Ksdt0


def rotor_example():
    """Create a rotor as example.

    This function returns an instance of a simple rotor without
    damping with 6 shaft elements, 2 disks and 2 simple bearings.
    The purpose of this is to make available a simple model
    so that doctest can be written using this.

    Returns
    -------
    An instance of a rotor object.

    Examples
    --------
    >>> rotor = rotor_example()
    >>> modal = rotor.run_modal(speed=0)
    >>> np.round(modal.wd[:4])
    array([ 92.,  96., 275., 297.])
    """
    i_d = 0
    o_d = 0.05
    n = 6
    L = [0.25 for _ in range(n)]

    shaft_elem = [
        ShaftElement(
            l,
            i_d,
            o_d,
            material=steel,
            shear_effects=True,
            rotary_inertia=True,
            gyroscopic=True,
        )
        for l in L
    ]

    disk0 = DiskElement.from_geometry(
        n=2, material=steel, width=0.07, i_d=0.05, o_d=0.28
    )
    disk1 = DiskElement.from_geometry(
        n=4, material=steel, width=0.07, i_d=0.05, o_d=0.28
    )

    stfx = 1e6
    stfy = 0.8e6
    bearing0 = BearingElement(0, kxx=stfx, kyy=stfy, cxx=0)
    bearing1 = BearingElement(6, kxx=stfx, kyy=stfy, cxx=0)

    return Rotor(shaft_elem, [disk0, disk1], [bearing0, bearing1])


def compressor_example():
    """Create a compressor as example.

    This function returns an instance of a rotor with
    91 shaft elements, 7 disks and 2 simple bearings and 12 seals.

    Returns
    -------
    An instance of a rotor object.

    References
    ----------
    Timbó, R., Ritto, T. G. (2019). Impact of damper seal coefficients uncertainties
    in rotor dynamics. Journal of the Brazilian Society of Mechanical Sciences and
    Engineering, 41(4),165. doi: 10.1007/s40430-019-1652-8

    Examples
    --------
    >>> rotor = compressor_example()
    >>> len(rotor.shaft_elements)
    91
    >>> len(rotor.disk_elements)
    7
    >>> len(rotor.bearing_elements)
    14
    """
    compressor_dir = Path(__file__).parent / "tests/data/compressor_example.toml"

    return Rotor.load(compressor_dir)


def coaxrotor_example():
    """Create a coaxial rotor as example.

    This function returns an instance of a coaxial rotor with
    2 shafts, 4 disk and 4 bearings.

    Returns
    -------
    An instance of a rotor object.

    Examples
    --------
    >>> rotor = coaxrotor_example()
    >>> modal = rotor.run_modal(speed=0)
    >>> np.round(modal.wd[:4])
    array([39., 39., 99., 99.])
    """
    i_d = 0
    o_d = 0.05
    n = 10
    L = [0.25 for _ in range(n)]

    axial_shaft = [ShaftElement(l, i_d, o_d, material=steel) for l in L]

    i_d = 0.25
    o_d = 0.30
    n = 6
    L = [0.25 for _ in range(n)]

    coaxial_shaft = [ShaftElement(l, i_d, o_d, material=steel) for l in L]

    disk0 = DiskElement.from_geometry(
        n=1, material=steel, width=0.07, i_d=0.05, o_d=0.28, scale_factor=0.8
    )
    disk1 = DiskElement.from_geometry(
        n=9, material=steel, width=0.07, i_d=0.05, o_d=0.28, scale_factor=0.8
    )
    disk2 = DiskElement.from_geometry(
        n=13, material=steel, width=0.07, i_d=0.20, o_d=0.48, scale_factor=0.8
    )
    disk3 = DiskElement.from_geometry(
        n=15, material=steel, width=0.07, i_d=0.20, o_d=0.48, scale_factor=0.8
    )

    shaft = [axial_shaft, coaxial_shaft]
    disks = [disk0, disk1, disk2, disk3]

    stfx = 1e6
    stfy = 1e6
    bearing0 = BearingElement(0, n_link=18, kxx=stfx, kyy=stfy, cxx=0, scale_factor=0.4)
    bearing1 = BearingElement(
        10, n_link=19, kxx=stfx, kyy=stfy, cxx=0, scale_factor=0.4
    )
    bearing2 = BearingElement(11, kxx=stfx, kyy=stfy, cxx=0, scale_factor=0.4)
    bearing3 = BearingElement(8, n_link=17, kxx=stfx, kyy=stfy, cxx=0, scale_factor=0.4)

    base0 = BearingElement(18, kxx=1e8, kyy=1e8, cxx=0, scale_factor=0.4)
    base1 = BearingElement(19, kxx=1e8, kyy=1e8, cxx=0, scale_factor=0.4)

    pointmass0 = PointMass(n=18, m=20)
    pointmass1 = PointMass(n=19, m=20)

    bearings = [bearing0, bearing1, bearing2, bearing3, base0, base1]
    pointmasses = [pointmass0, pointmass1]

    return CoAxialRotor(shaft, disks, bearings, pointmasses)


def rotor_example_6dof():
    """Create a rotor as example.

    This function returns an instance of a simple rotor with
    6 shaft elements, 2 disks and 2 bearings with stiffness in
    the z direction.

    Returns
    -------
    An instance of a rotor object.

    Examples
    --------
    >>> import ross as rs
    >>> import numpy as np
    >>> rotor = rs.rotor_example_6dof()

    Plotting rotor model
    >>> fig = rotor.plot_rotor()
    >>> # fig.show()

    Running modal
    >>> rotor_speed = 100.0 # rad/s
    >>> modal = rotor.run_modal(rotor_speed)
    >>> print(f"Undamped natural frequencies: {np.round(modal.wn, 2)}") # doctest: +ELLIPSIS
    Undamped natural frequencies: [ 47.62  91.84  96.36 274.44 ...
    >>> print(f"Damped natural frequencies: {np.round(modal.wd, 2)}") # doctest: +ELLIPSIS
    Damped natural frequencies: [ 47.62  91.84  96.36 274.44 ...

    Plotting Campbell Diagram
    >>> camp = rotor.run_campbell(np.linspace(0, 400, 101), frequencies=6)
    >>> fig = camp.plot()
    >>> # fig.show()
    """
    i_d = 0
    o_d = 0.05
    n = 6
    L = [0.25 for _ in range(n)]

    shaft_elem = [
        ShaftElement(
            l,
            i_d,
            o_d,
            material=steel,
            alpha=0,
            beta=0,
            rotary_inertia=False,
            shear_effects=False,
        )
        for l in L
    ]

    disk0 = DiskElement.from_geometry(
        n=2, material=steel, width=0.07, i_d=0.05, o_d=0.28
    )
    disk1 = DiskElement.from_geometry(
        n=4, material=steel, width=0.07, i_d=0.05, o_d=0.28
    )

    kxx = 1e6
    kyy = 0.8e6
    kzz = 0.1e6
    bearing0 = BearingElement(n=0, kxx=kxx, kyy=kyy, kzz=kzz, cxx=0, cyy=0, czz=0)
    bearing1 = BearingElement(n=6, kxx=kxx, kyy=kyy, kzz=kzz, cxx=0, cyy=0, czz=0)

    return Rotor(shaft_elem, [disk0, disk1], [bearing0, bearing1])


def rotor_example_with_damping():
    """Create a rotor as example.

    This function returns an instance of a rotor with internal
    damping, with 33 shaft elements, 2 disks and 2 bearings.

    Returns
    -------
    An instance of a rotor object.

    Examples
    --------
    >>> rotor = rotor_example_with_damping()
    >>> rotor.Ip
    0.015118294226367068
    """
    steel2 = Material(name="Steel", rho=7850, E=2.17e11, G_s=81.2e9)

    # fmt: off
    node_position = np.array([
        0  ,  25,  64, 104, 124, 143, 175, 207, 239, 271, 303, 335, 
        345, 355, 380, 408, 436, 466, 496, 526, 556, 586, 614, 647,
        657, 667, 702, 737, 772, 807, 842, 862, 881, 914
    ]) * 1e-3
    # fmt: on

    L = [node_position[i] - node_position[i - 1] for i in range(1, len(node_position))]

    i_d = 0
    o_d = 0.019

    shaft_elem = [
        ShaftElement(
            l,
            i_d,
            o_d,
            material=steel2,
            alpha=8.0501,
            beta=1.0e-5,
            rotary_inertia=True,
            shear_effects=True,
        )
        for l in L
    ]

    m = 2.6375
    Id = 0.003844540885417
    Ip = 0.007513248437500

    disk0 = DiskElement(n=12, m=m, Id=Id, Ip=Ip)
    disk1 = DiskElement(n=24, m=m, Id=Id, Ip=Ip)

    bearing0 = BearingElement(
        n=4, kxx=4.40e5, kyy=4.6114e5, cxx=27.4, cyy=2.505, kzz=0, czz=0
    )
    bearing1 = BearingElement(
        n=31, kxx=9.50e5, kyy=1.09e8, cxx=50.4, cyy=100.4553, kzz=0, czz=0
    )

    return Rotor(shaft_elem, [disk0, disk1], [bearing0, bearing1])<|MERGE_RESOLUTION|>--- conflicted
+++ resolved
@@ -1982,7 +1982,6 @@
                 speed_range, modes, cluster_points, num_modes, num_points, rtol
             )
 
-<<<<<<< HEAD
             forced_resp = np.zeros(
                 (self.ndof, len(freq_resp.speed_range)), dtype=complex
             )
@@ -2009,20 +2008,6 @@
                 force,
                 speed_range,
             )
-=======
-        for i in range(len(freq_resp.speed_range)):
-            forced_resp[:, i] = freq_resp.freq_resp[..., i] @ force[..., i]
-            velc_resp[:, i] = freq_resp.velc_resp[..., i] @ force[..., i]
-            accl_resp[:, i] = freq_resp.accl_resp[..., i] @ force[..., i]
-        forced_resp = ForcedResponseResults(
-            rotor=self,
-            forced_resp=forced_resp,
-            velc_resp=velc_resp,
-            accl_resp=accl_resp,
-            speed_range=speed_range,
-            unbalance=unbalance,
-        )
->>>>>>> 795715e0
 
         return forced_resp
 
