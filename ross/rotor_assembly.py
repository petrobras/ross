--- conflicted
+++ resolved
@@ -55,11 +55,8 @@
     assemble_C_K_matrices,
     remove_dofs,
     convert_6dof_to_4dof,
-<<<<<<< HEAD
+    convert_6dof_to_torsional,
     compute_freq_resp,
-=======
-    convert_6dof_to_torsional,
->>>>>>> 51a94ad7
 )
 from ross.seals.labyrinth_seal import LabyrinthSeal
 
@@ -1905,7 +1902,6 @@
 
         return results
 
-<<<<<<< HEAD
     def run_amb_sensitivity(self, speed, t_max, dt, disturbance_amplitude=1):
         """Sensitivity to disturbances in Active Magnetic Bearings (AMBs).
 
@@ -2081,9 +2077,7 @@
 
         return results
 
-=======
     @check_units
->>>>>>> 51a94ad7
     def run_forced_response(
         self,
         force=None,
@@ -2461,7 +2455,6 @@
 
         return forced_response
 
-<<<<<<< HEAD
     def magnetic_bearing_controller(
         self, step, magnetic_bearings, time_step, disp_resp, **kwargs
     ):
@@ -2607,7 +2600,7 @@
                 elm.magnetic_force[idx_dofs].append(magnetic_force[value_dofs])
 
         return magnetic_force
-=======
+
     def gravitational_force(self, g=-9.8065, direction="y", M=None, num_dof=None):
         """Compute the gravitational force vector for the system.
 
@@ -2644,7 +2637,6 @@
         gravity[idx[direction] :: num_dof] = g
 
         return M @ gravity
->>>>>>> 51a94ad7
 
     def integrate_system(self, speed, F, t, **kwargs):
         """Time integration for a rotor system.
@@ -2695,13 +2687,13 @@
         >>> accel = 0.0
         >>> t = np.linspace(0, 10, size)
         >>> F = np.zeros((size, rotor.ndof))
-        >>> F[:, rotor.number_dof * node] = 10 * np.cos(2 * t)
+        >>> F[:, rotor.number_dof * node + 0] = 10 * np.cos(2 * t)
         >>> F[:, rotor.number_dof * node + 1] = 10 * np.sin(2 * t)
         >>> t, yout = rotor.integrate_system(speed, F, t)
         Running direct method
-        >>> dof = 13
-        >>> yout[:, dof] # doctest: +ELLIPSIS
-        array([0.00000000e+00, 2.82384962e-10...
+        >>> yout[:, rotor.number_dof * node + 1] # doctest: +ELLIPSIS
+        array([0.00000000e+00, 2.07239823e-10, 7.80952429e-10, ...,
+               1.21848307e-07, 1.21957287e-07, 1.22065778e-07])
         """
 
         # Check if speed is array
@@ -2783,15 +2775,10 @@
                         "The bearing coefficients vary with speed. Therefore, C and K matrices are not being replaced by the matrices defined as input arguments."
                     )
 
-<<<<<<< HEAD
                 ignore_elements = [*magnetic_bearings, *brgs_with_var_coeffs]
 
                 C0 = self.C(speed_ref, ignore=ignore_elements)
                 K0 = self.K(speed_ref, ignore=ignore_elements)
-=======
-                C0 = self.C0
-                K0 = self.K0
->>>>>>> 51a94ad7
 
                 def rotor_system(step, **current_state):
                     Cb, Kb = assemble_C_K_matrices(
