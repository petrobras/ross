import re

import numpy as np
import pandas as pd
from numpy import linalg as la
from plotly import graph_objects as go
from copy import deepcopy as copy
<<<<<<< HEAD
from numpy.fft import fft
=======
from numba import njit
>>>>>>> 51a94ad7


class DataNotFoundError(Exception):
    """
    An exception indicating that the data could not be found in the file.
    """

    pass


def read_table_file(file, element, sheet_name=0, n=0, sheet_type="Model"):
    """Instantiate one or more element objects using inputs from an Excel table.

    Parameters
    ----------
    file: str
        Path to the file containing the shaft parameters.
    element: str
        Specify the type of element to be instantiated: bearing, shaft or disk.
    sheet_name: int or str, optional
        Position of the sheet in the file (starting from 0) or its name. If none is
        passed, it is assumed to be the first sheet in the file.
    n: int
        Exclusive for bearing elements, since this parameter is given outside the table
        file.
    sheet_type: str
        Exclusive for shaft elements, as they have a Model table in which more
        information can be passed, such as the material parameters.

    Returns
    -------
    A dictionary of parameters.

    Examples
    --------
    >>> import os
    >>> file_path = os.path.dirname(os.path.realpath(__file__)) + '/tests/data/shaft_si.xls'
    >>> read_table_file(file_path, "shaft", sheet_type="Model", sheet_name="Model") # doctest: +ELLIPSIS
    {'L': [0.03...
    """
    df = pd.read_excel(file, header=None, sheet_name=sheet_name)

    # Assign specific values to variables
    parameter_columns = {}
    optional_parameter_columns = {}
    header_key_word = ""
    default_dictionary = {}
    parameters = {}
    if element == "bearing":
        header_key_word = "kxx"
        parameter_columns["kxx"] = ["kxx"]
        parameter_columns["cxx"] = ["cxx"]
        optional_parameter_columns["kyy"] = ["kyy"]
        optional_parameter_columns["kxy"] = ["kxy"]
        optional_parameter_columns["kyx"] = ["kyx"]
        optional_parameter_columns["cyy"] = ["cyy"]
        optional_parameter_columns["cxy"] = ["cxy"]
        optional_parameter_columns["cyx"] = ["cyx"]
        optional_parameter_columns["frequency"] = ["frequency", "speed"]
        default_dictionary["kyy"] = None
        default_dictionary["kxy"] = 0
        default_dictionary["kyx"] = 0
        default_dictionary["cyy"] = None
        default_dictionary["cxy"] = 0
        default_dictionary["cyx"] = 0
        default_dictionary["frequency"] = None
    elif element == "shaft":
        if sheet_type == "Model":
            header_key_word = "od_left"
        else:
            header_key_word = "material"
        parameter_columns["L"] = ["length"]
        parameter_columns["idl"] = ["i_d_l", "idl", "id_left"]
        parameter_columns["odl"] = ["o_d_l", "odl", "od_left"]
        parameter_columns["idr"] = ["i_d_r", "idr", "id_right"]
        parameter_columns["odr"] = ["o_d_r", "odr", "od_right"]
        parameter_columns["material"] = ["material", "matnum"]
        optional_parameter_columns["n"] = ["n", "elemnum"]
        optional_parameter_columns["axial_force"] = [
            "axial_force",
            "axial force",
            "axial",
        ]
        optional_parameter_columns["torque"] = ["torque"]
        optional_parameter_columns["shear_effects"] = ["shear_effects", "shear effects"]
        optional_parameter_columns["rotary_inertia"] = [
            "rotary_inertia",
            "rotary inertia",
        ]
        optional_parameter_columns["gyroscopic"] = ["gyroscopic"]
        optional_parameter_columns["shear_method_calc"] = [
            "shear_method_calc",
            "shear method calc",
        ]
        default_dictionary["n"] = None
        default_dictionary["axial_force"] = 0
        default_dictionary["torque"] = 0
        default_dictionary["shear_effects"] = True
        default_dictionary["rotary_inertia"] = True
        default_dictionary["gyroscopic"] = True
        default_dictionary["shear_method_calc"] = "cowper"
    elif element == "disk":
        header_key_word = "ip"
        parameter_columns["n"] = ["unnamed: 0", "n"]
        parameter_columns["m"] = ["m", "mass"]
        parameter_columns["Id"] = ["it", "id"]
        parameter_columns["Ip"] = ["ip"]

    # Find table header and define if conversion is needed
    header_index = -1
    header_found = False
    convert_to_metric = False
    convert_to_rad_per_sec = False
    for index, row in df.iterrows():
        for i in range(0, row.size):
            if isinstance(row[i], str):
                if not header_found:
                    if row[i].lower() == header_key_word:
                        header_index = index
                        header_found = True
                if (
                    "inches" in row[i].lower()
                    or "lbm" in row[i].lower()
                    or "lb" in row[i].lower()
                ):
                    convert_to_metric = True
                if "rpm" in row[i].lower():
                    convert_to_rad_per_sec = True
                if header_found and convert_to_metric and convert_to_rad_per_sec:
                    break
        if header_found and convert_to_metric:
            break
    if not header_found:
        raise ValueError(
            "Could not find the header. Make sure the table has a header "
            "containing the names of the columns. In the case of a " + element + ", "
            "there should be a column named " + header_key_word + "."
        )

    # Get specific data from the file
    new_materials = {}
    if element == "shaft" and sheet_type == "Model":
        material_header_index = -1
        material_header_found = False
        material_header_key_word = "matno"
        for index, row in df.iterrows():
            for i in range(0, row.size):
                if isinstance(row[i], str):
                    if row[i].lower() == material_header_key_word:
                        material_header_index = index
                        material_header_found = True
                        break
            if material_header_found:
                break
        if not material_header_found:
            raise ValueError(
                "Could not find the header for the materials. Make sure the table has a header "
                "with the parameters for the materials that will be used. There should be a column "
                "named " + material_header_key_word + "."
            )
        df_material = pd.read_excel(
            file, header=material_header_index, sheet_name=sheet_name
        )
        material_name = []
        material_rho = []
        material_e = []
        material_g_s = []
        material_color = []
        for index, row in df_material.iterrows():
            if not pd.isna(row["matno"]):
                material_name.append(int(row["matno"]))
                material_rho.append(row["rhoa"])
                material_e.append(row["ea"])
                material_g_s.append(row["ga"])
                if "color" in df_material.columns:
                    if pd.isna(row["color"]):
                        material_color.append("#525252")
                    else:
                        material_color.append(row["color"])
                else:
                    material_color.append("#525252")

            else:
                break
        if convert_to_metric:
            for i in range(0, len(material_name)):
                material_rho[i] = material_rho[i] * 27679.904
                material_e[i] = material_e[i] * 6894.757
                material_g_s[i] = material_g_s[i] * 6894.757
        new_materials["matno"] = material_name
        new_materials["rhoa"] = material_rho
        new_materials["ea"] = material_e
        new_materials["ga"] = material_g_s
        new_materials["color"] = material_color

    df = pd.read_excel(file, header=header_index, sheet_name=sheet_name)
    df.columns = df.columns.str.lower()

    # Find and isolate data rows
    first_data_row_found = False
    last_data_row_found = False
    indexes_to_drop = []
    for index, row in df.iterrows():
        if (
            not first_data_row_found
            and (
                isinstance(row[header_key_word], int)
                or isinstance(row[header_key_word], float)
            )
            and not pd.isna(row[header_key_word])
        ):
            first_data_row_found = True
        elif not first_data_row_found:
            indexes_to_drop.append(index)
        elif first_data_row_found and not last_data_row_found:
            if (
                isinstance(row[header_key_word], int)
                or isinstance(row[header_key_word], float)
            ) and not pd.isna(row[header_key_word]):
                continue
            else:
                last_data_row_found = True
                indexes_to_drop.append(index)
        elif last_data_row_found:
            indexes_to_drop.append(index)
    if not first_data_row_found:
        raise DataNotFoundError(
            "Could not find the data. Make sure you have at least one row containing "
            "data below the header."
        )
    if len(indexes_to_drop) > 0:
        df = df.drop(indexes_to_drop)

    # Build parameters list
    if element == "bearing":
        parameters["n"] = n
    for key, value in parameter_columns.items():
        for name in value:
            try:
                parameters[key] = df[name].tolist()
                break
            except KeyError:
                if name == value[-1]:
                    raise ValueError(
                        "Could not find a column with one of these names: " + str(value)
                    )
                continue
    for key, value in optional_parameter_columns.items():
        for name in value:
            try:
                parameters[key] = df[name].tolist()
                break
            except KeyError:
                if name == value[-1]:
                    parameters[key] = [default_dictionary[key]] * df.shape[0]
                else:
                    continue
    if element == "shaft":
        if sheet_type == "Model":
            new_material = parameters["material"]
            for i in range(0, df.shape[0]):
                new_material[i] = "shaft_mat_" + str(int(new_material[i]))
            parameters["material"] = new_material

    # change xltrc index to python index (0 based)
    if element in ("shaft", "disk"):
        new_n = parameters["n"]
        for i in range(0, df.shape[0]):
            new_n[i] -= 1
        parameters["n"] = new_n

    if convert_to_metric:
        for i in range(0, df.shape[0]):
            if element == "bearing":
                parameters["kxx"][i] = parameters["kxx"][i] * 175.126_836_986_4
                parameters["cxx"][i] = parameters["cxx"][i] * 175.126_836_986_4
                parameters["kyy"][i] = parameters["kyy"][i] * 175.126_836_986_4
                parameters["kxy"][i] = parameters["kxy"][i] * 175.126_836_986_4
                parameters["kyx"][i] = parameters["kyx"][i] * 175.126_836_986_4
                parameters["cyy"][i] = parameters["cyy"][i] * 175.126_836_986_4
                parameters["cxy"][i] = parameters["cxy"][i] * 175.126_836_986_4
                parameters["cyx"][i] = parameters["cyx"][i] * 175.126_836_986_4
            if element == "shaft":
                parameters["L"][i] = parameters["L"][i] * 0.0254
                parameters["idl"][i] = parameters["idl"][i] * 0.0254
                parameters["odl"][i] = parameters["odl"][i] * 0.0254
                parameters["idr"][i] = parameters["idr"][i] * 0.0254
                parameters["odr"][i] = parameters["odr"][i] * 0.0254
                parameters["axial_force"][i] = (
                    parameters["axial_force"][i] * 4.448_221_615_255
                )
            elif element == "disk":
                parameters["m"][i] = parameters["m"][i] * 0.453_592_37
                parameters["Id"][i] = parameters["Id"][i] * 0.000_292_639_7
                parameters["Ip"][i] = parameters["Ip"][i] * 0.000_292_639_7
    if convert_to_rad_per_sec:
        for i in range(0, df.shape[0]):
            if element == "bearing":
                parameters["frequency"][i] = (
                    parameters["frequency"][i] * 0.104_719_755_119_7
                )
    parameters.update(new_materials)
    return parameters


def visualize_matrix(rotor, matrix, frequency=None, **kwargs):
    """Visualize global matrix.

    This function gives some visualization of a given matrix, displaying
    values on a heatmap.

    Parameters
    ----------
    rotor: rs.Rotor
        The rotor object.
    matrix: str
        String for the desired matrix.
    frequency: float, optional
        Excitation frequency. Defaults to rotor speed.
    kwargs : optional
        Additional key word arguments can be passed to change the plot layout only
        (e.g. coloraixs=dict(colorscale="Rainbow"), width=1000, height=800, ...).
        *See Plotly Python Figure Reference for more information.

    Returns
    -------
    fig : Plotly graph_objects.Figure()
        The figure object with the plot.

    Examples
    --------
    >>> import ross as rs
    >>> rotor = rs.rotor_example()

    Visualizing Mass Matrix:
    >>> fig = rs.visualize_matrix(rotor, "M", frequency=100)

    Visualizing Stiffness Matrix:
    >>> fig = rs.visualize_matrix(rotor, "K", frequency=100)

    Visualizing Gyroscopic Matrix:
    >>> fig = rs.visualize_matrix(rotor, "G")
    """
    A = np.zeros((rotor.ndof, rotor.ndof))
    # E will store element's names and contributions to the global matrix
    E = np.zeros((rotor.ndof, rotor.ndof), dtype=object)

    M, N = E.shape
    for i in range(M):
        for j in range(N):
            E[i, j] = []

    for elm in rotor.elements:
        g_dofs = list(elm.dof_global_index.values())
        l_dofs = elm.dof_local_index()
        try:
            elm_matrix = getattr(elm, matrix)(frequency)
        except TypeError:
            elm_matrix = getattr(elm, matrix)()

        A[np.ix_(g_dofs, g_dofs)] += elm_matrix

        for l0, g0 in zip(l_dofs, g_dofs):
            for l1, g1 in zip(l_dofs, g_dofs):
                if elm_matrix[l0, l1] != 0:
                    E[g0, g1].append(
                        "<br>"
                        + elm.__class__.__name__
                        + f"(n={elm.n})"
                        + f": {elm_matrix[l0, l1]:.2E}"
                    )

    # list for dofs -> ['x0', 'y0', 'alpha0', 'beta0', 'x1'...]
    dof_list = [0 for i in range(rotor.ndof)]

    for elm in rotor.elements:
        for k, v in elm.dof_global_index.items():
            dof_list[v] = k

    data = {"row": [], "col": [], "value": [], "pos_value": [], "elements": []}
    for i, dof_row in enumerate(dof_list):
        for j, dof_col in enumerate(dof_list):
            data["row"].append(i)
            data["col"].append(j)
            data["value"].append(A[i, j])
            data["pos_value"].append(abs(A[i, j]))
            data["elements"].append(E[i, j])

    dof_string_list = []
    sub = str.maketrans("0123456789", "₀₁₂₃₄₅₆₇₈₉")
    for d in dof_list:
        d = d.replace("alpha", "α")
        d = d.replace("beta", "β")
        d = d.replace("_", "")
        d = d.translate(sub)
        dof_string_list.append(d)

    x_axis = dof_string_list
    y_axis = dof_string_list[::-1]
    fig = go.Figure()
    fig.add_trace(
        go.Heatmap(
            x=x_axis,
            y=y_axis,
            z=A[::-1],
            customdata=np.array(data["elements"], dtype=object).reshape(A.shape)[::-1],
            coloraxis="coloraxis",
            hovertemplate=(
                "<b>Value: %{z:.3e}<b><br>" + "<b>Elements:<b><br> %{customdata}"
            ),
            name="<b>Matrix {}</b>".format(matrix),
        )
    )

    fig.update_layout(
        coloraxis=dict(
            cmin=np.amin(A),
            cmax=np.amax(A),
            colorscale="Rainbow",
            colorbar=dict(
                title=dict(text="<b>Value</b>", side="top"), exponentformat="power"
            ),
        ),
        **kwargs,
    )

    return fig


def convert(name):
    """Converts a CamelCase str to a underscore_case str

    Parameters
    ----------
    file: str
        Path to the file containing the shaft parameters.

    Returns
    -------
    underscore_case string

    Examples
    --------
    >>> convert('CamelCase')
    'camel_case'
    """

    s1 = re.sub("(.)([A-Z][a-z]+)", r"\1_\2", name)
    return re.sub("([a-z0-9])([A-Z])", r"\1_\2", s1).lower()


def intersection(x1, y1, x2, y2):
    """
    Intersection code from https://github.com/sukhbinder/intersection
    MIT License

    Copyright (c) 2017 Sukhbinder Singh

    Permission is hereby granted, free of charge, to any person obtaining a copy
    of this software and associated documentation files (the "Software"), to deal
    in the Software without restriction, including without limitation the rights
    to use, copy, modify, merge, publish, distribute, sublicense, and/or sell
    copies of the Software, and to permit persons to whom the Software is
    furnished to do so, subject to the following conditions:

    The above copyright notice and this permission notice shall be included in all
    copies or substantial portions of the Software.

    THE SOFTWARE IS PROVIDED "AS IS", WITHOUT WARRANTY OF ANY KIND, EXPRESS OR
    IMPLIED, INCLUDING BUT NOT LIMITED TO THE WARRANTIES OF MERCHANTABILITY,
    FITNESS FOR A PARTICULAR PURPOSE AND NONINFRINGEMENT. IN NO EVENT SHALL THE
    AUTHORS OR COPYRIGHT HOLDERS BE LIABLE FOR ANY CLAIM, DAMAGES OR OTHER
    LIABILITY, WHETHER IN AN ACTION OF CONTRACT, TORT OR OTHERWISE, ARISING FROM,
    OUT OF OR IN CONNECTION WITH THE SOFTWARE OR THE USE OR OTHER DEALINGS IN THE
    SOFTWARE.

    INTERSECTIONS Intersections of curves.
       Computes the (x,y) locations where two curves intersect.  The curves
       can be broken with NaNs or have vertical segments.

    Usage:
    x, y = intersection(x1, y1, x2, y2)

    Example:
    a, b = 1, 2
    phi = np.linspace(3, 10, 100)
    x1 = a*phi - b*np.sin(phi)
    y1 = a - b*np.cos(phi)

    x2=phi
    y2=np.sin(phi)+2
    x,y=intersection(x1,y1,x2,y2)

    plt.plot(x1,y1,c='r')
    plt.plot(x2,y2,c='g')
    plt.plot(x,y,'*k')
    plt.show()

    """

    def _rect_inter_inner(x1, x2):
        n1 = x1.shape[0] - 1
        n2 = x2.shape[0] - 1
        X1 = np.c_[x1[:-1], x1[1:]]
        X2 = np.c_[x2[:-1], x2[1:]]
        S1 = np.tile(X1.min(axis=1), (n2, 1)).T
        S2 = np.tile(X2.max(axis=1), (n1, 1))
        S3 = np.tile(X1.max(axis=1), (n2, 1)).T
        S4 = np.tile(X2.min(axis=1), (n1, 1))
        return S1, S2, S3, S4

    def _rectangle_intersection_(x1, y1, x2, y2):
        S1, S2, S3, S4 = _rect_inter_inner(x1, x2)
        S5, S6, S7, S8 = _rect_inter_inner(y1, y2)

        C1 = np.less_equal(S1, S2)
        C2 = np.greater_equal(S3, S4)
        C3 = np.less_equal(S5, S6)
        C4 = np.greater_equal(S7, S8)

        ii, jj = np.nonzero(C1 & C2 & C3 & C4)
        return ii, jj

    x1 = np.asarray(x1)
    x2 = np.asarray(x2)
    y1 = np.asarray(y1)
    y2 = np.asarray(y2)

    ii, jj = _rectangle_intersection_(x1, y1, x2, y2)
    n = len(ii)

    dxy1 = np.diff(np.c_[x1, y1], axis=0)
    dxy2 = np.diff(np.c_[x2, y2], axis=0)

    T = np.zeros((4, n))
    AA = np.zeros((4, 4, n))
    AA[0:2, 2, :] = -1
    AA[2:4, 3, :] = -1
    AA[0::2, 0, :] = dxy1[ii, :].T
    AA[1::2, 1, :] = dxy2[jj, :].T

    BB = np.zeros((4, n))
    BB[0, :] = -x1[ii].ravel()
    BB[1, :] = -x2[jj].ravel()
    BB[2, :] = -y1[ii].ravel()
    BB[3, :] = -y2[jj].ravel()

    for i in range(n):
        try:
            T[:, i] = np.linalg.solve(AA[:, :, i], BB[:, i])
        except:
            T[:, i] = np.Inf

    in_range = (T[0, :] >= 0) & (T[1, :] >= 0) & (T[0, :] <= 1) & (T[1, :] <= 1)

    xy0 = T[2:, in_range]
    xy0 = xy0.T
    return xy0[:, 0], xy0[:, 1]


def get_data_from_figure(fig):
    """Get data from a Plotly ccatter plot (XY) and convert to a pd.DataFrame.

    This function takes a go.Figure() object from Plotly and converts the data to a
    DataFrame from Pandas. It works only for Scatter Plots (XY) and does no support
    subplots or polar plots.

    This function is suitable to the following analyzes:
        - run_freq_response()
        - run_unbalance_response()
        - run_time_response()

    Parameters
    ----------
    fig : go.Figure
        A Plotly figure generated by go.Figure() command.

    Returns
    -------
    df : pd.DataFrame
        A DataFrame with the fig.data.

    Examples
    --------
    >>> import ross as rs
    >>> rotor = rs.rotor_example()

    Get post-processed data from an unbalance response
    >>> resp = rotor.run_unbalance_response(
    ...     3, 0.001, 0.0, np.linspace(0, 1000, 101)
    ... )
    >>> fig = resp.plot_magnitude(probe=[rs.Probe(3, 0.0, tag="probe1"), rs.Probe(3, np.pi/2, tag="probe2")])
    >>> df = rs.get_data_from_figure(fig)

    Use the probe tag to navigate through pandas data
    Index 0 for frequency array
    >>> df["probe1"].values[0] # doctest: +ELLIPSIS
    array([   0.,   10.,   20.,   30.,...

    Index 1 for amplitude array
    >>> df["probe1"].values[1] # doctest: +ELLIPSIS
    array([0.00000000e+00,...

    Or use "iloc" to obtain the desired array from pandas
    >>> df.iloc[1, 0] # doctest: +ELLIPSIS
    array([0.00000000e+00, 1.6057...
    """
    dict_data = {data["name"]: {} for data in fig.data}

    xaxis_label = fig.layout.xaxis.title.text
    yaxis_label = fig.layout.yaxis.title.text

    for i, data in enumerate(fig.data):
        dict_data[data["name"]][xaxis_label] = data.x
        dict_data[data["name"]][yaxis_label] = data.y

    df = pd.DataFrame(dict_data)

    return df


def newmark(func, t, y_size, **options):
    """Transient solution of the dynamic behavior of the system.

    Perform numerical integration using the Newmark method with Newton-Raphson
    iterations of the generic equation of motion:
    M * y'' + C * y' + K * y = RHS(t, y)

    Parameters
    ----------
    func : callable
        A function that calculates the system matrices and right-hand side (RHS) vector at each
        time step. It should take at least one argument `(step, dt=None, y=None, ydot=None, y2dot=None)`
        and return a tuple `(M, C, K, RHS)`, where `step` is a scalar int related to the current time
        step, `dt` is the current time step in seconds, `y` is a ndarray of current state of the system,
        `ydot` and `y2dot` are its first and second time derivatives. `M`, `C`, `K` are ndarrays with
        `np.shape(M) = (y_size, y_size)` and `RHS` is a ndarray with `len(RHS) = y_size`.
    t : array_like
        Time array.
    y_size : int
        Size of the state vector.
    **options
        Options passed for controlling the integration parameters. All options available are
        listed below.
    gamma : float, optional
        Parameter of the integration algorithm related to the velocity interpolation equation.
        Default is 0.5.
    beta : float, optional
        Parameter of the integration algorithm related to the displacement interpolation equation.
        Default is 0.25.
    tol : float, optional
        Convergence tolerance for the Newton-Raphson iterations. Default is 1e-6.
    progress_interval : float, optional
        Time interval at which progress is printed. Default is to not show progress.

    Returns
    -------
    yout : ndarray
        System response. It is an array containing the state variables at each time step of `t` with
        `np.shape(yout) = (len(t), y_size)`

    References
    ----------
    Newmark, N. M. (1959). A method of computation for structural dynamics.
    Journal of the Engineering Mechanics Division, 85(3), 67-94.

    Examples
    --------
    >>> import ross as rs
    >>> rotor = rs.rotor_example()
    >>> size = 10000
    >>> node = 3
    >>> speed = 500.0
    >>> accel = 0.0
    >>> t = np.linspace(0, 10, size)
    >>> F = np.zeros((size, rotor.ndof))
    >>> F[:, rotor.number_dof * node + 0] = 10 * np.cos(2 * t)
    >>> F[:, rotor.number_dof * node + 1] = 10 * np.sin(2 * t)
    >>> M = rotor.M(speed)
    >>> C1 = rotor.C(speed)
    >>> K1 = rotor.K(speed)
    >>> C2 = rotor.G()
    >>> K2 = rotor.Ksdt()
    >>> rotor_system = lambda i, **state: (M, C1 + C2 * speed, K1 + K2 * accel, F[i, :])
    >>> yout = newmark(rotor_system, t, rotor.ndof)
    >>> yout[:, rotor.number_dof * node + 1] # doctest: +ELLIPSIS
    array([0.00000000e+00, 8.49140057e-09, 4.34296767e-08, ...,
           1.16148468e-05, 1.16492353e-05, 1.16859622e-05])
    """

    gamma = options.get("gamma", 0.5)
    beta = options.get("beta", 0.25)
    tol = options.get("tol", 1e-6)
    progress_interval = options.get("progress_interval", t[-1] + 1)

    n_steps = len(t)
    ny = y_size

    y0 = np.zeros(ny)
    ydot0 = np.zeros(ny)
    y2dot0 = np.zeros(ny)

    yout = np.full((n_steps, ny), 1e-38, dtype=t.dtype)
    yout[0, :] = y0

    for step in range(1, n_steps):
        aux = round(t[step] / progress_interval, 9)
        if aux - int(aux) == 0:
            print(f"Time: {t[step]:.6f} seconds")

        dt = t[step] - t[step - 1]

        M, C, K, RHS = func(step, dt=dt, y=y0, ydot=ydot0, y2dot=y2dot0)

        y0, ydot0, y2dot0 = _converge_newmark(
            ny, y0, ydot0, y2dot0, dt, M, C, K, RHS, gamma, beta, tol
        )  # separated call to use with numba

        yout[step, :] = y0

    return yout


@njit
def _converge_newmark(ny, y0, ydot0, y2dot0, dt, M, C, K, RHS, gamma, beta, tol):
    y2dot = np.zeros(ny)
    ydot = ydot0 + y2dot0 * (1 - gamma) * dt
    y = y0 + ydot0 * dt + y2dot0 * (0.5 - beta) * (dt**2)

    res = RHS - (K @ y + C @ ydot) - M @ y2dot
    nr_iter = 0

    while la.norm(res) >= tol:
        nr_iter += 1
        if nr_iter > 1e5:
            raise Warning(
                "The Newton-Raphson algorithm is taking a long time to converge."
            )

        dy2dot = la.solve(M + C * gamma * dt + K * beta * (dt**2), res)

        y2dot += dy2dot
        ydot += dy2dot * gamma * dt
        y += dy2dot * beta * (dt**2)

        res = RHS - (K @ y + C @ ydot) - M @ y2dot

    y0 = y
    ydot0 = ydot
    y2dot0 = y2dot

    return y0, ydot0, y2dot0


def assemble_C_K_matrices(elements, C0, K0, *args):
    """Assemble damping and stiffness matrices considering
    specified elements a rotor.

    Parameters
    ----------
    elements : array_like
        List of elements of the rotor.
    C0 : ndarray
        Initial damping matrix.
    K0 : ndarray
        Initial stiffness matrix.
    args : float, optional
        Any additional argument that can be passed to the element C or K methods.

    Returns
    -------
    C0 : ndarray
        Initial damping matrix incorporating the specified elements.
    K0 : ndarray
        Initial stiffness matrix incorporating the specified elements.

    Examples
    --------
    >>> import ross as rs
    >>> rotor = rs.rotor_example()
    >>> elements_without_bearing = [
    ...     *rotor.shaft_elements,
    ...     *rotor.disk_elements,
    ...     *rotor.point_mass_elements
    ... ]
    >>> C0 = np.zeros((rotor.ndof, rotor.ndof))
    >>> K0 = np.zeros((rotor.ndof, rotor.ndof))
    >>> C1, K1 = assemble_C_K_matrices(elements_without_bearing, C0, K0)
    >>> C, K = assemble_C_K_matrices(rotor.bearing_elements, C1, K1, 0)
    >>> dofs = [0, 1, 3, 4]
    >>> C[np.ix_(dofs, dofs)]
    array([[0., 0., 0., 0.],
           [0., 0., 0., 0.],
           [0., 0., 0., 0.],
           [0., 0., 0., 0.]])
    >>> np.round(K[np.ix_(dofs, dofs)] / 1e6)
    array([[47.,  0.,  0.,  6.],
           [ 0., 46., -6.,  0.],
           [ 0., -6.,  1.,  0.],
           [ 6.,  0.,  0.,  1.]])
    """

    for elm in elements:
        dofs = list(elm.dof_global_index.values())
        try:
            C0[np.ix_(dofs, dofs)] += elm.C(*args)
        except:
            C0[np.ix_(dofs, dofs)] += elm.C()
        try:
            K0[np.ix_(dofs, dofs)] += elm.K(*args)
        except:
            K0[np.ix_(dofs, dofs)] += elm.K()

    return C0, K0


def remove_dofs(matrix, dofs=None):
    """Removes specified degrees of freedom from the given matrix.

    By default, this function takes a 6 dof model matrix and removes the axial and torsional dofs,
    resulting in a 4 dof model matrix.

    Parameters
    ----------
    matrix: ndarray
        The original matrix to process.
    dofs: list
        List of indices representing dofs to be removed. Default is None, but internally it considers
        the axial and torsional dofs of a 6 dof model.

    Returns
    -------
    new_matrix: ndarray
        The modified matrix with the removed dofs.

    Examples
    --------
    >>> import ross as rs
    >>> rotor = rs.rotor_example_6dof()
    >>> n_nodes = rotor.nodes[-1] + 1
    >>> M_6dof = rotor.M()
    >>> M_4dof = remove_dofs(M_6dof)
    >>> M_6dof.shape
    (42, 42)
    >>> len(M_6dof) == n_nodes * 6
    True
    >>> M_4dof.shape
    (28, 28)
    >>> len(M_4dof) == n_nodes * 4
    True
    """
    if dofs is None:
        dofs = np.arange(2, len(matrix), 3)

    new_matrix = np.delete(np.delete(matrix, dofs, axis=0), dofs, axis=1)

    return new_matrix


def convert_6dof_to_4dof(rotor):
    """Convert a 6 dof rotor model to a 4 dof model.

    This function takes a 6 dof rotor model and modifies it by removing the axial and
    torsional dofs. It adjusts the corresponding matrix methods to reflect this change.

    Parameters
    ----------
    rotor: rs.Rotor
        The rotor object of 6 dof model.

    Returns
    -------
    new_rotor: rs.Rotor
        The rotor object modified.

    Examples
    --------
    >>> import ross as rs
    >>> rotor = rs.rotor_example_6dof()
    >>> rotor_mod = convert_6dof_to_4dof(rotor)
    >>> n_nodes = rotor.nodes[-1] + 1
    >>> M_6dof = rotor.M()
    >>> M_4dof = rotor_mod.M()
    >>> M_6dof.shape
    (42, 42)
    >>> len(M_6dof) == n_nodes * 6
    True
    >>> M_4dof.shape
    (28, 28)
    >>> len(M_4dof) == n_nodes * 4
    True
    """
    # Copy the rotor object
    new_rotor = copy(rotor)

    # Modify matrix methods to get 4 dof matrices
    new_rotor.M = lambda frequency=None, synchronous=False: remove_dofs(
        rotor.M(frequency=frequency, synchronous=synchronous)
    )
    new_rotor.K = lambda frequency: remove_dofs(rotor.K(frequency))
    new_rotor.Ksdt = lambda: remove_dofs(rotor.Ksdt())
    new_rotor.C = lambda frequency: remove_dofs(rotor.C(frequency))
    new_rotor.G = lambda: remove_dofs(rotor.G())

    # Because of lru_cache, we need to unwrap the methods
    new_rotor.run_modal = new_rotor.run_modal.__wrapped__
    new_rotor._run_freq_response = new_rotor._run_freq_response.__wrapped__

    # Update number of dofs
    new_rotor.number_dof = 4
    new_rotor.ndof = len(new_rotor.M())

    return new_rotor


<<<<<<< HEAD
def compute_abs_phase(x_w):
    """Compute absolute value and phase of a complex array.

    This function calculates the absolute value (magnitude) and phase angle
    for each element in a complex-valued NumPy array. It handles the case
    where the input is zero, ensuring the phase is set to zero in such instances.
    The input array is rounded to 10 decimal places before computation to
    handle potential floating-point inaccuracies when checking for zero values.

    Parameters
    ----------
    x_w : numpy.ndarray
        A NumPy array of complex numbers.

    Returns
    -------
    abs_x : numpy.ndarray
        A NumPy array containing the absolute values (magnitudes) of the
        input array `x_w`.
    phase_x : numpy.ndarray
        A NumPy array containing the phase angles (in radians) of the input
        array `x_w`. The phase is set to 0 if the corresponding element in
        `x_w` is zero (after rounding to 10 decimal places).

    Examples
    --------
    >>> import numpy as np
    >>> x_complex = np.array([1+1j, -2-2j, 0+0j, 1j])
    >>> abs_val, phase_val = compute_abs_phase(x_complex)
    >>> abs_val # doctest: +ELLIPSIS
    array([1.41421356, 2.82842712, 0.        , 1.        ])
    >>> phase_val # doctest: +ELLIPSIS
    array([ 0.78539816, -2.35619449,  0.        ,  1.57079633])
    """
    x_w = np.round(x_w, 10)
    abs_x = np.absolute(x_w)
    phase_x = np.array([0 if np.absolute(z) == 0 else np.angle(z) for z in x_w])
    return abs_x, phase_x


def compute_fft(x, t):
    """Compute Fast Fourier Transform (FFT) of a time signal.

    This function calculates the Fast Fourier Transform (FFT) of a given
    time-domain signal `x`. It computes the frequency spectrum, magnitude,
    and phase of the signal for positive frequencies.

    Parameters
    ----------
    x : numpy.ndarray
        Time-domain signal as a NumPy array.
    t : numpy.ndarray
        Time vector corresponding to the signal `x` as a NumPy array.
        The time step is inferred from the time vector.

    Returns
    -------
    x_w : numpy.ndarray
        Complex FFT of the signal `x` for positive frequencies.
    f : numpy.ndarray
        Frequency vector corresponding to `x_w`, containing positive
        frequencies (in Hz).
    abs_x : numpy.ndarray
        Absolute value (magnitude) of the FFT for positive frequencies.
    phase_x : numpy.ndarray
        Phase angle of the FFT for positive frequencies (in radians).

    Examples
    --------
    >>> import numpy as np
    >>> t = np.linspace(0, 1, 1000, endpoint=False)  # 1 second duration
    >>> x = np.sin(2*np.pi*5*t) + 0.5*np.sin(2*np.pi*20*t) # Signal with 5Hz and 20Hz components
    >>> x_w, f, abs_x, phase_x = compute_fft(x, t)
    >>> f # doctest: +ELLIPSIS
    array([  0.,   1.,   2.,   3.,   4.,...
    >>> abs_x # doctest: +ELLIPSIS
    array([0. , 0. , 0. , 0. , 0. , 1. ,...
    """
    dt = t[1] - t[0]
    n = len(x)
    f = np.fft.fftfreq(n, dt)

    x_w = fft(x) * 2 / n
    abs_x, phase_x = compute_abs_phase(x_w)

    x_w = x_w[f >= 0]
    abs_x = abs_x[f >= 0]
    phase_x = phase_x[f >= 0]
    f = f[f >= 0]

    return x_w, f, abs_x, phase_x


def compute_freq_resp(t, y, u):
    """Compute Frequency Response Function (FRF) between two signals.

    This function calculates the Frequency Response Function (FRF) between an
    input signal `u` and an output signal `y` in the frequency domain. It uses
    Fast Fourier Transform (FFT) to transform both signals into the frequency
    domain and then computes the FRF. Coherence is also calculated.

    Parameters
    ----------
    t : numpy.ndarray
        Time vector corresponding to signals `y` and `u`.
    y : numpy.ndarray
        Output time-domain signal.
    u : numpy.ndarray
        Input time-domain signal.

    Returns
    -------
    f : numpy.ndarray
        Frequency vector (in Hz).
    abs_h : numpy.ndarray
        Magnitude of the FRF.
    phase_h : numpy.ndarray
        Phase of the FRF (in radians).
    h_w : numpy.ndarray
        Complex FRF.
    coe : numpy.ndarray
        Coherence function.

    Examples
    --------
    >>> import numpy as np
    >>> t = np.linspace(0, 1, 1000, endpoint=False)
    >>> u = np.sin(2*np.pi*5*t)  # Input signal at 5Hz
    >>> y = 2*np.sin(2*np.pi*5*t + np.pi/4) # Output signal with gain 2 and phase shift pi/4
    >>> f, abs_h, phase_h, h_w, coe = compute_freq_resp(t, y, u)
    >>> f # doctest: +ELLIPSIS
    array([  0.,   1.,   2.,   3.,   4.,...
    >>> abs_h.size
    500
    """
    y_w, _, _, _ = compute_fft(y, t)
    u_w, f, _, _ = compute_fft(u, t)

    g_yy = np.conj(y_w) * y_w
    g_uu = np.conj(u_w) * u_w
    g_uy = np.conj(u_w) * y_w
    h_w = g_uy / g_uu
    coe = np.absolute(g_uy) ** 2 / (g_yy * g_uu)

    abs_h, phase_h = compute_abs_phase(h_w)

    return f, abs_h, phase_h, h_w, coe


def equal_dicts(dict_1, dict_2):
    """Recursively compare two dictionaries to check if they are equal.

    The comparison includes checking if both dictionaries have the same keys,
    if the types of the values for corresponding keys are the same, and if the
    values themselves are equal. For NumPy arrays, equality is checked using
    `np.isclose` to account for potential floating-point inaccuracies. For
    nested dictionaries, the function calls itself recursively.

    Parameters
    ----------
    dict_1 : dict
        The first dictionary to compare.
    dict_2 : dict
        The second dictionary to compare.

    Returns
    -------
    tuple : (bool, dict)
        A tuple containing two elements:
        - bool: `True` if the dictionaries are considered equal, `False` otherwise.
        - dict: A dictionary with the same keys as `dict_1` (and `dict_2`).
          The values in this dictionary indicate the equality status for each
          corresponding key-value pair. The value can be a boolean for simple
          types or another dictionary for nested dictionaries, reflecting the
          result of the recursive comparison.

    Examples
    --------
    >>> import numpy as np
    >>> dict1 = {'a': 1, 'b': 'hello', 'c': np.array([1, 2, 3])}
    >>> dict2 = {'a': 1, 'b': 'hello', 'c': np.array([1, 2, 3])}
    >>> dict3 = {'a': 1, 'b': 'world', 'c': np.array([1, 2, 3])}
    >>> dict4 = {'a': 1, 'b': 'hello', 'c': [1, 2, 3]}  # Different type for 'c'
    >>> dict5 = {'a': 1, 'b': 'hello'}  # Different keys

    >>> are_equal, equality_details = equal_dicts(dict1, dict2)
    >>> are_equal
    True
    >>> equality_details # doctest: +SKIP
    {'a': True, 'b': True, 'c': np.True_}

    >>> are_equal, equality_details = equal_dicts(dict1, dict3)
    >>> are_equal
    False
    >>> equality_details # doctest: +SKIP
    {'a': True, 'b': False, 'c': np.True_}

    >>> are_equal, equality_details = equal_dicts(dict1, dict4)
    >>> are_equal
    False
    >>> equality_details # doctest: +SKIP
    {}

    >>> are_equal, equality_details = equal_dicts(dict1, dict5)
    >>> are_equal
    False

    >>> # Example with nested dictionaries and NumPy arrays
    >>> nested_dict1 = {'x': {'y': np.array([4, 5, 6]), 'z': 10}, 'w': 'test'}
    >>> nested_dict2 = {'x': {'y': np.array([4, 5, 6]), 'z': 10}, 'w': 'test'}
    >>> are_equal, equality_details = equal_dicts(nested_dict1, nested_dict2)
    >>> are_equal
    True
    >>> equality_details # doctest: +SKIP
    {'x': {'y': np.True_, 'z': True}, 'w': True}
    """
    # Compare the keys
    if dict_1.keys() != dict_2.keys():
        return False, {}

    # Compare the values types
    type_value_dict_1 = [type(value) for value in dict_1.values()]
    type_value_dict_2 = [type(value) for value in dict_2.values()]
    if type_value_dict_1 != type_value_dict_2:
        return False, {}

    # Compare the values
    is_equal = []
    is_equal_key = {}
    for key in dict_1.keys():
        if isinstance(dict_1[key], np.ndarray):
            is_equal.append(np.all(np.isclose(dict_1[key], dict_2[key])))
            is_equal_key.update({key: is_equal[-1]})
        elif isinstance(dict_1[key], dict):
            equal_dicts_result = equal_dicts(dict_1[key], dict_2[key])
            is_equal.append(equal_dicts_result[0])
            is_equal_key.update({key: equal_dicts_result[1]})
        else:
            is_equal.append(dict_1[key] == dict_2[key])
            is_equal_key.update({key: is_equal[-1]})

    return all(is_equal), is_equal_key
=======
def convert_6dof_to_torsional(rotor):
    """Convert a 6 dof rotor model to a model with only torsional dofs.

    This function takes a 6 dof rotor model and modifies it by removing the axial and
    lateral dofs. It adjusts the corresponding matrix methods to reflect this change.

    Important Note:
    Some Rotor class methods, such as `run_ucs`, and `run_unbalance_response`, may not
    work correctly with the modified rotor object. This is because these methods expect
    a rotor with 6 dofs or at least 4 dofs.

    Parameters
    ----------
    rotor: rs.Rotor
        The rotor object of 6 dof model.

    Returns
    -------
    new_rotor: rs.Rotor
        The rotor object modified.

    Examples
    --------
    >>> import ross as rs
    >>> rotor = rs.rotor_example_6dof()
    >>> rotor_mod = convert_6dof_to_torsional(rotor)
    >>> n_nodes = rotor.nodes[-1] + 1
    >>> M_6dof = rotor.M()
    >>> M_tdof = rotor_mod.M()
    >>> M_6dof.shape
    (42, 42)
    >>> len(M_6dof) == n_nodes * 6
    True
    >>> M_tdof.shape
    (7, 7)
    >>> len(M_tdof) == n_nodes * 1
    True
    """
    # Copy the rotor object
    new_rotor = copy(rotor)

    # Create a list of dofs to remove (axial and lateral dofs)
    dofs = [i for i in range(rotor.ndof) if (i - 5) % 6 != 0 or i < 5]

    # Modify matrix methods to get 1 (torsional only) dof matrices
    new_rotor.M = lambda frequency=None, synchronous=False: remove_dofs(
        rotor.M(frequency=frequency, synchronous=synchronous), dofs
    )
    new_rotor.K = lambda frequency: remove_dofs(rotor.K(frequency), dofs)
    new_rotor.Ksdt = lambda: remove_dofs(rotor.Ksdt(), dofs)
    new_rotor.C = lambda frequency: remove_dofs(rotor.C(frequency), dofs)
    new_rotor.G = lambda: remove_dofs(rotor.G(), dofs)

    # Because of lru_cache, we need to unwrap the methods
    new_rotor.run_modal = new_rotor.run_modal.__wrapped__
    new_rotor._run_freq_response = new_rotor._run_freq_response.__wrapped__

    # Update number of dofs
    new_rotor.number_dof = 1
    new_rotor.ndof = len(new_rotor.M())

    return new_rotor
>>>>>>> 51a94ad7
<|MERGE_RESOLUTION|>--- conflicted
+++ resolved
@@ -5,11 +5,8 @@
 from numpy import linalg as la
 from plotly import graph_objects as go
 from copy import deepcopy as copy
-<<<<<<< HEAD
+from numba import njit
 from numpy.fft import fft
-=======
-from numba import njit
->>>>>>> 51a94ad7
 
 
 class DataNotFoundError(Exception):
@@ -925,250 +922,6 @@
     return new_rotor
 
 
-<<<<<<< HEAD
-def compute_abs_phase(x_w):
-    """Compute absolute value and phase of a complex array.
-
-    This function calculates the absolute value (magnitude) and phase angle
-    for each element in a complex-valued NumPy array. It handles the case
-    where the input is zero, ensuring the phase is set to zero in such instances.
-    The input array is rounded to 10 decimal places before computation to
-    handle potential floating-point inaccuracies when checking for zero values.
-
-    Parameters
-    ----------
-    x_w : numpy.ndarray
-        A NumPy array of complex numbers.
-
-    Returns
-    -------
-    abs_x : numpy.ndarray
-        A NumPy array containing the absolute values (magnitudes) of the
-        input array `x_w`.
-    phase_x : numpy.ndarray
-        A NumPy array containing the phase angles (in radians) of the input
-        array `x_w`. The phase is set to 0 if the corresponding element in
-        `x_w` is zero (after rounding to 10 decimal places).
-
-    Examples
-    --------
-    >>> import numpy as np
-    >>> x_complex = np.array([1+1j, -2-2j, 0+0j, 1j])
-    >>> abs_val, phase_val = compute_abs_phase(x_complex)
-    >>> abs_val # doctest: +ELLIPSIS
-    array([1.41421356, 2.82842712, 0.        , 1.        ])
-    >>> phase_val # doctest: +ELLIPSIS
-    array([ 0.78539816, -2.35619449,  0.        ,  1.57079633])
-    """
-    x_w = np.round(x_w, 10)
-    abs_x = np.absolute(x_w)
-    phase_x = np.array([0 if np.absolute(z) == 0 else np.angle(z) for z in x_w])
-    return abs_x, phase_x
-
-
-def compute_fft(x, t):
-    """Compute Fast Fourier Transform (FFT) of a time signal.
-
-    This function calculates the Fast Fourier Transform (FFT) of a given
-    time-domain signal `x`. It computes the frequency spectrum, magnitude,
-    and phase of the signal for positive frequencies.
-
-    Parameters
-    ----------
-    x : numpy.ndarray
-        Time-domain signal as a NumPy array.
-    t : numpy.ndarray
-        Time vector corresponding to the signal `x` as a NumPy array.
-        The time step is inferred from the time vector.
-
-    Returns
-    -------
-    x_w : numpy.ndarray
-        Complex FFT of the signal `x` for positive frequencies.
-    f : numpy.ndarray
-        Frequency vector corresponding to `x_w`, containing positive
-        frequencies (in Hz).
-    abs_x : numpy.ndarray
-        Absolute value (magnitude) of the FFT for positive frequencies.
-    phase_x : numpy.ndarray
-        Phase angle of the FFT for positive frequencies (in radians).
-
-    Examples
-    --------
-    >>> import numpy as np
-    >>> t = np.linspace(0, 1, 1000, endpoint=False)  # 1 second duration
-    >>> x = np.sin(2*np.pi*5*t) + 0.5*np.sin(2*np.pi*20*t) # Signal with 5Hz and 20Hz components
-    >>> x_w, f, abs_x, phase_x = compute_fft(x, t)
-    >>> f # doctest: +ELLIPSIS
-    array([  0.,   1.,   2.,   3.,   4.,...
-    >>> abs_x # doctest: +ELLIPSIS
-    array([0. , 0. , 0. , 0. , 0. , 1. ,...
-    """
-    dt = t[1] - t[0]
-    n = len(x)
-    f = np.fft.fftfreq(n, dt)
-
-    x_w = fft(x) * 2 / n
-    abs_x, phase_x = compute_abs_phase(x_w)
-
-    x_w = x_w[f >= 0]
-    abs_x = abs_x[f >= 0]
-    phase_x = phase_x[f >= 0]
-    f = f[f >= 0]
-
-    return x_w, f, abs_x, phase_x
-
-
-def compute_freq_resp(t, y, u):
-    """Compute Frequency Response Function (FRF) between two signals.
-
-    This function calculates the Frequency Response Function (FRF) between an
-    input signal `u` and an output signal `y` in the frequency domain. It uses
-    Fast Fourier Transform (FFT) to transform both signals into the frequency
-    domain and then computes the FRF. Coherence is also calculated.
-
-    Parameters
-    ----------
-    t : numpy.ndarray
-        Time vector corresponding to signals `y` and `u`.
-    y : numpy.ndarray
-        Output time-domain signal.
-    u : numpy.ndarray
-        Input time-domain signal.
-
-    Returns
-    -------
-    f : numpy.ndarray
-        Frequency vector (in Hz).
-    abs_h : numpy.ndarray
-        Magnitude of the FRF.
-    phase_h : numpy.ndarray
-        Phase of the FRF (in radians).
-    h_w : numpy.ndarray
-        Complex FRF.
-    coe : numpy.ndarray
-        Coherence function.
-
-    Examples
-    --------
-    >>> import numpy as np
-    >>> t = np.linspace(0, 1, 1000, endpoint=False)
-    >>> u = np.sin(2*np.pi*5*t)  # Input signal at 5Hz
-    >>> y = 2*np.sin(2*np.pi*5*t + np.pi/4) # Output signal with gain 2 and phase shift pi/4
-    >>> f, abs_h, phase_h, h_w, coe = compute_freq_resp(t, y, u)
-    >>> f # doctest: +ELLIPSIS
-    array([  0.,   1.,   2.,   3.,   4.,...
-    >>> abs_h.size
-    500
-    """
-    y_w, _, _, _ = compute_fft(y, t)
-    u_w, f, _, _ = compute_fft(u, t)
-
-    g_yy = np.conj(y_w) * y_w
-    g_uu = np.conj(u_w) * u_w
-    g_uy = np.conj(u_w) * y_w
-    h_w = g_uy / g_uu
-    coe = np.absolute(g_uy) ** 2 / (g_yy * g_uu)
-
-    abs_h, phase_h = compute_abs_phase(h_w)
-
-    return f, abs_h, phase_h, h_w, coe
-
-
-def equal_dicts(dict_1, dict_2):
-    """Recursively compare two dictionaries to check if they are equal.
-
-    The comparison includes checking if both dictionaries have the same keys,
-    if the types of the values for corresponding keys are the same, and if the
-    values themselves are equal. For NumPy arrays, equality is checked using
-    `np.isclose` to account for potential floating-point inaccuracies. For
-    nested dictionaries, the function calls itself recursively.
-
-    Parameters
-    ----------
-    dict_1 : dict
-        The first dictionary to compare.
-    dict_2 : dict
-        The second dictionary to compare.
-
-    Returns
-    -------
-    tuple : (bool, dict)
-        A tuple containing two elements:
-        - bool: `True` if the dictionaries are considered equal, `False` otherwise.
-        - dict: A dictionary with the same keys as `dict_1` (and `dict_2`).
-          The values in this dictionary indicate the equality status for each
-          corresponding key-value pair. The value can be a boolean for simple
-          types or another dictionary for nested dictionaries, reflecting the
-          result of the recursive comparison.
-
-    Examples
-    --------
-    >>> import numpy as np
-    >>> dict1 = {'a': 1, 'b': 'hello', 'c': np.array([1, 2, 3])}
-    >>> dict2 = {'a': 1, 'b': 'hello', 'c': np.array([1, 2, 3])}
-    >>> dict3 = {'a': 1, 'b': 'world', 'c': np.array([1, 2, 3])}
-    >>> dict4 = {'a': 1, 'b': 'hello', 'c': [1, 2, 3]}  # Different type for 'c'
-    >>> dict5 = {'a': 1, 'b': 'hello'}  # Different keys
-
-    >>> are_equal, equality_details = equal_dicts(dict1, dict2)
-    >>> are_equal
-    True
-    >>> equality_details # doctest: +SKIP
-    {'a': True, 'b': True, 'c': np.True_}
-
-    >>> are_equal, equality_details = equal_dicts(dict1, dict3)
-    >>> are_equal
-    False
-    >>> equality_details # doctest: +SKIP
-    {'a': True, 'b': False, 'c': np.True_}
-
-    >>> are_equal, equality_details = equal_dicts(dict1, dict4)
-    >>> are_equal
-    False
-    >>> equality_details # doctest: +SKIP
-    {}
-
-    >>> are_equal, equality_details = equal_dicts(dict1, dict5)
-    >>> are_equal
-    False
-
-    >>> # Example with nested dictionaries and NumPy arrays
-    >>> nested_dict1 = {'x': {'y': np.array([4, 5, 6]), 'z': 10}, 'w': 'test'}
-    >>> nested_dict2 = {'x': {'y': np.array([4, 5, 6]), 'z': 10}, 'w': 'test'}
-    >>> are_equal, equality_details = equal_dicts(nested_dict1, nested_dict2)
-    >>> are_equal
-    True
-    >>> equality_details # doctest: +SKIP
-    {'x': {'y': np.True_, 'z': True}, 'w': True}
-    """
-    # Compare the keys
-    if dict_1.keys() != dict_2.keys():
-        return False, {}
-
-    # Compare the values types
-    type_value_dict_1 = [type(value) for value in dict_1.values()]
-    type_value_dict_2 = [type(value) for value in dict_2.values()]
-    if type_value_dict_1 != type_value_dict_2:
-        return False, {}
-
-    # Compare the values
-    is_equal = []
-    is_equal_key = {}
-    for key in dict_1.keys():
-        if isinstance(dict_1[key], np.ndarray):
-            is_equal.append(np.all(np.isclose(dict_1[key], dict_2[key])))
-            is_equal_key.update({key: is_equal[-1]})
-        elif isinstance(dict_1[key], dict):
-            equal_dicts_result = equal_dicts(dict_1[key], dict_2[key])
-            is_equal.append(equal_dicts_result[0])
-            is_equal_key.update({key: equal_dicts_result[1]})
-        else:
-            is_equal.append(dict_1[key] == dict_2[key])
-            is_equal_key.update({key: is_equal[-1]})
-
-    return all(is_equal), is_equal_key
-=======
 def convert_6dof_to_torsional(rotor):
     """Convert a 6 dof rotor model to a model with only torsional dofs.
 
@@ -1231,4 +984,247 @@
     new_rotor.ndof = len(new_rotor.M())
 
     return new_rotor
->>>>>>> 51a94ad7
+
+
+def compute_abs_phase(x_w):
+    """Compute absolute value and phase of a complex array.
+
+    This function calculates the absolute value (magnitude) and phase angle
+    for each element in a complex-valued NumPy array. It handles the case
+    where the input is zero, ensuring the phase is set to zero in such instances.
+    The input array is rounded to 10 decimal places before computation to
+    handle potential floating-point inaccuracies when checking for zero values.
+
+    Parameters
+    ----------
+    x_w : numpy.ndarray
+        A NumPy array of complex numbers.
+
+    Returns
+    -------
+    abs_x : numpy.ndarray
+        A NumPy array containing the absolute values (magnitudes) of the
+        input array `x_w`.
+    phase_x : numpy.ndarray
+        A NumPy array containing the phase angles (in radians) of the input
+        array `x_w`. The phase is set to 0 if the corresponding element in
+        `x_w` is zero (after rounding to 10 decimal places).
+
+    Examples
+    --------
+    >>> import numpy as np
+    >>> x_complex = np.array([1+1j, -2-2j, 0+0j, 1j])
+    >>> abs_val, phase_val = compute_abs_phase(x_complex)
+    >>> abs_val # doctest: +ELLIPSIS
+    array([1.41421356, 2.82842712, 0.        , 1.        ])
+    >>> phase_val # doctest: +ELLIPSIS
+    array([ 0.78539816, -2.35619449,  0.        ,  1.57079633])
+    """
+    x_w = np.round(x_w, 10)
+    abs_x = np.absolute(x_w)
+    phase_x = np.array([0 if np.absolute(z) == 0 else np.angle(z) for z in x_w])
+    return abs_x, phase_x
+
+
+def compute_fft(x, t):
+    """Compute Fast Fourier Transform (FFT) of a time signal.
+
+    This function calculates the Fast Fourier Transform (FFT) of a given
+    time-domain signal `x`. It computes the frequency spectrum, magnitude,
+    and phase of the signal for positive frequencies.
+
+    Parameters
+    ----------
+    x : numpy.ndarray
+        Time-domain signal as a NumPy array.
+    t : numpy.ndarray
+        Time vector corresponding to the signal `x` as a NumPy array.
+        The time step is inferred from the time vector.
+
+    Returns
+    -------
+    x_w : numpy.ndarray
+        Complex FFT of the signal `x` for positive frequencies.
+    f : numpy.ndarray
+        Frequency vector corresponding to `x_w`, containing positive
+        frequencies (in Hz).
+    abs_x : numpy.ndarray
+        Absolute value (magnitude) of the FFT for positive frequencies.
+    phase_x : numpy.ndarray
+        Phase angle of the FFT for positive frequencies (in radians).
+
+    Examples
+    --------
+    >>> import numpy as np
+    >>> t = np.linspace(0, 1, 1000, endpoint=False)  # 1 second duration
+    >>> x = np.sin(2*np.pi*5*t) + 0.5*np.sin(2*np.pi*20*t) # Signal with 5Hz and 20Hz components
+    >>> x_w, f, abs_x, phase_x = compute_fft(x, t)
+    >>> f # doctest: +ELLIPSIS
+    array([  0.,   1.,   2.,   3.,   4.,...
+    >>> abs_x # doctest: +ELLIPSIS
+    array([0. , 0. , 0. , 0. , 0. , 1. ,...
+    """
+    dt = t[1] - t[0]
+    n = len(x)
+    f = np.fft.fftfreq(n, dt)
+
+    x_w = fft(x) * 2 / n
+    abs_x, phase_x = compute_abs_phase(x_w)
+
+    x_w = x_w[f >= 0]
+    abs_x = abs_x[f >= 0]
+    phase_x = phase_x[f >= 0]
+    f = f[f >= 0]
+
+    return x_w, f, abs_x, phase_x
+
+
+def compute_freq_resp(t, y, u):
+    """Compute Frequency Response Function (FRF) between two signals.
+
+    This function calculates the Frequency Response Function (FRF) between an
+    input signal `u` and an output signal `y` in the frequency domain. It uses
+    Fast Fourier Transform (FFT) to transform both signals into the frequency
+    domain and then computes the FRF. Coherence is also calculated.
+
+    Parameters
+    ----------
+    t : numpy.ndarray
+        Time vector corresponding to signals `y` and `u`.
+    y : numpy.ndarray
+        Output time-domain signal.
+    u : numpy.ndarray
+        Input time-domain signal.
+
+    Returns
+    -------
+    f : numpy.ndarray
+        Frequency vector (in Hz).
+    abs_h : numpy.ndarray
+        Magnitude of the FRF.
+    phase_h : numpy.ndarray
+        Phase of the FRF (in radians).
+    h_w : numpy.ndarray
+        Complex FRF.
+    coe : numpy.ndarray
+        Coherence function.
+
+    Examples
+    --------
+    >>> import numpy as np
+    >>> t = np.linspace(0, 1, 1000, endpoint=False)
+    >>> u = np.sin(2*np.pi*5*t)  # Input signal at 5Hz
+    >>> y = 2*np.sin(2*np.pi*5*t + np.pi/4) # Output signal with gain 2 and phase shift pi/4
+    >>> f, abs_h, phase_h, h_w, coe = compute_freq_resp(t, y, u)
+    >>> f # doctest: +ELLIPSIS
+    array([  0.,   1.,   2.,   3.,   4.,...
+    >>> abs_h.size
+    500
+    """
+    y_w, _, _, _ = compute_fft(y, t)
+    u_w, f, _, _ = compute_fft(u, t)
+
+    g_yy = np.conj(y_w) * y_w
+    g_uu = np.conj(u_w) * u_w
+    g_uy = np.conj(u_w) * y_w
+    h_w = g_uy / g_uu
+    coe = np.absolute(g_uy) ** 2 / (g_yy * g_uu)
+
+    abs_h, phase_h = compute_abs_phase(h_w)
+
+    return f, abs_h, phase_h, h_w, coe
+
+
+def equal_dicts(dict_1, dict_2):
+    """Recursively compare two dictionaries to check if they are equal.
+
+    The comparison includes checking if both dictionaries have the same keys,
+    if the types of the values for corresponding keys are the same, and if the
+    values themselves are equal. For NumPy arrays, equality is checked using
+    `np.isclose` to account for potential floating-point inaccuracies. For
+    nested dictionaries, the function calls itself recursively.
+
+    Parameters
+    ----------
+    dict_1 : dict
+        The first dictionary to compare.
+    dict_2 : dict
+        The second dictionary to compare.
+
+    Returns
+    -------
+    tuple : (bool, dict)
+        A tuple containing two elements:
+        - bool: `True` if the dictionaries are considered equal, `False` otherwise.
+        - dict: A dictionary with the same keys as `dict_1` (and `dict_2`).
+          The values in this dictionary indicate the equality status for each
+          corresponding key-value pair. The value can be a boolean for simple
+          types or another dictionary for nested dictionaries, reflecting the
+          result of the recursive comparison.
+
+    Examples
+    --------
+    >>> import numpy as np
+    >>> dict1 = {'a': 1, 'b': 'hello', 'c': np.array([1, 2, 3])}
+    >>> dict2 = {'a': 1, 'b': 'hello', 'c': np.array([1, 2, 3])}
+    >>> dict3 = {'a': 1, 'b': 'world', 'c': np.array([1, 2, 3])}
+    >>> dict4 = {'a': 1, 'b': 'hello', 'c': [1, 2, 3]}  # Different type for 'c'
+    >>> dict5 = {'a': 1, 'b': 'hello'}  # Different keys
+
+    >>> are_equal, equality_details = equal_dicts(dict1, dict2)
+    >>> are_equal
+    True
+    >>> equality_details # doctest: +SKIP
+    {'a': True, 'b': True, 'c': np.True_}
+
+    >>> are_equal, equality_details = equal_dicts(dict1, dict3)
+    >>> are_equal
+    False
+    >>> equality_details # doctest: +SKIP
+    {'a': True, 'b': False, 'c': np.True_}
+
+    >>> are_equal, equality_details = equal_dicts(dict1, dict4)
+    >>> are_equal
+    False
+    >>> equality_details # doctest: +SKIP
+    {}
+
+    >>> are_equal, equality_details = equal_dicts(dict1, dict5)
+    >>> are_equal
+    False
+
+    >>> # Example with nested dictionaries and NumPy arrays
+    >>> nested_dict1 = {'x': {'y': np.array([4, 5, 6]), 'z': 10}, 'w': 'test'}
+    >>> nested_dict2 = {'x': {'y': np.array([4, 5, 6]), 'z': 10}, 'w': 'test'}
+    >>> are_equal, equality_details = equal_dicts(nested_dict1, nested_dict2)
+    >>> are_equal
+    True
+    >>> equality_details # doctest: +SKIP
+    {'x': {'y': np.True_, 'z': True}, 'w': True}
+    """
+    # Compare the keys
+    if dict_1.keys() != dict_2.keys():
+        return False, {}
+
+    # Compare the values types
+    type_value_dict_1 = [type(value) for value in dict_1.values()]
+    type_value_dict_2 = [type(value) for value in dict_2.values()]
+    if type_value_dict_1 != type_value_dict_2:
+        return False, {}
+
+    # Compare the values
+    is_equal = []
+    is_equal_key = {}
+    for key in dict_1.keys():
+        if isinstance(dict_1[key], np.ndarray):
+            is_equal.append(np.all(np.isclose(dict_1[key], dict_2[key])))
+            is_equal_key.update({key: is_equal[-1]})
+        elif isinstance(dict_1[key], dict):
+            equal_dicts_result = equal_dicts(dict_1[key], dict_2[key])
+            is_equal.append(equal_dicts_result[0])
+            is_equal_key.update({key: equal_dicts_result[1]})
+        else:
+            is_equal.append(dict_1[key] == dict_2[key])
+            is_equal_key.update({key: is_equal[-1]})
+
+    return all(is_equal), is_equal_key