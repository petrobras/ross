--- conflicted
+++ resolved
@@ -33,28 +33,18 @@
         Diametral moment of inertia.
     Ip : float, pint.Quantity
         Polar moment of inertia.
-<<<<<<< HEAD
+    width: float, pint.Quantity
+        width of the gear (mm).
     n_teeth : int
         Number of teeth.
-=======
-    width: float, pint.Quantity
-        width of the gear (mm).
-    n_teth: int, pint.Quantity
-        number of teeth from the gear
->>>>>>> 2a20af72
     base_diameter : float, pint.Quantity
         Base diameter of the gear (m).
         If given pitch_diameter is not necessary.
     pitch_diameter : float, pint.Quantity
         Pitch diameter of the gear (m).
         If given base_diameter is not necessary.
-<<<<<<< HEAD
     pr_angle : float, pint.Quantity, optional
-        The pressure angle of the gear (rad).
-=======
-    pressure_angle : float, pint.Quantity, optional
         The normal pressure angle of the gear (rad).
->>>>>>> 2a20af72
         Default is 20 deg (converted to rad).
     material: ross.material, optional
         material of the gear. Default is steel.
@@ -77,16 +67,9 @@
     Examples
     --------
     >>> gear = GearElement(
-<<<<<<< HEAD
     ...        n=0, m=4.67, Id=0.015, Ip=0.030,
-    ...        pitch_diameter=0.187, n_teeth=26,
-    ...        pr_angle=Q_(22.5, "deg")
-=======
-    ...        n=0, m=4.67, Id=0.015, Ip=0.030, width=0.07, n_teeth=50,
-    ...        pitch_diameter=0.187,
-    ...        pressure_angle=Q_(22.5, "deg"),
-    ...        helix_angle=0,
->>>>>>> 2a20af72
+    ...        pitch_diameter=0.187, n_teeth=26, width=0.07,
+    ...        pr_angle=Q_(22.5, "deg"), helix_angle=0,
     ... )
     >>> gear.base_radius # doctest: +ELLIPSIS
     0.086382...
@@ -99,19 +82,12 @@
         m,
         Id,
         Ip,
-<<<<<<< HEAD
+        width,
         n_teeth,
         pitch_diameter=None,
         base_diameter=None,
         pr_angle=None,
-=======
-        width,
-        n_teeth,
-        pitch_diameter=None,
-        base_diameter=None,
-        pressure_angle=None,
         material=steel,
->>>>>>> 2a20af72
         tag=None,
         helix_angle=0,
         scale_factor=1.0,
@@ -155,11 +131,7 @@
         i_d,
         o_d,
         n_teeth,
-<<<<<<< HEAD
         pr_angle=None,
-=======
-        pressure_angle=None,
->>>>>>> 2a20af72
         tag=None,
         helix_angle=0,
         scale_factor=1.0,
@@ -199,17 +171,10 @@
             Inner diameter (the diameter of the shaft on which the gear is mounted).
         o_d : float, pint.Quantity
             Outer pitch diameter (m).
-<<<<<<< HEAD
         n_teeth : int
-            Number of teeth.
+            Number of teeth of the gear.
         pr_angle : float, pint.Quantity, optional
-            The pressure angle of the gear (rad).
-=======
-        n_teeth: int, pint.Quantity
-            Number of teeth of the gear.
-        pressure_angle : float, pint.Quantity, optional
             The normal pressure angle of the gear (rad).
->>>>>>> 2a20af72
             Default is 20 deg (converted to rad).
         tag : str, optional
             A tag to name the element.
@@ -235,15 +200,9 @@
         Examples
         --------
         >>> from ross.materials import steel
-<<<<<<< HEAD
-        >>> gear = GearElement.from_geometry(0, steel, 0.07, 0.05, 0.28, 20)
-        >>> gear.Ip # doctest: +ELLIPSIS
-        0.329563...
-=======
         >>> gear = GearElement.from_geometry(0, steel, 0.07, 0.05, 0.28, 50)
         >>> gear.base_radius # doctest: +ELLIPSIS
         0.131556...
->>>>>>> 2a20af72
         >>>
         """
         m = material.rho * np.pi * width * (o_d**2 - i_d**2) / 4
@@ -255,17 +214,11 @@
             m,
             Id,
             Ip,
-<<<<<<< HEAD
-            n_teeth,
-            pitch_diameter=o_d,
-            pr_angle=pr_angle,
-=======
             width=width,
             n_teeth=n_teeth,
             pitch_diameter=o_d,
-            pressure_angle=pressure_angle,
+            pr_angle=pr_angle,
             material=material,
->>>>>>> 2a20af72
             tag=tag,
             helix_angle=helix_angle,
             scale_factor=scale_factor,
@@ -375,7 +328,7 @@
     material : ross.Material
         Gear's construction material.
     pr_angle : float, optional
-        The pressure angle of the gear (rad).
+        The normal pressure angle of the gear (rad).
         Default is 20 deg (converted to rad).
     addendum_coeff : float, optional
         Addendum coefficient of the gear.
